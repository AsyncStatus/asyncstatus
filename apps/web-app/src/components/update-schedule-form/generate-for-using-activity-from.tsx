import {
  getDiscordIntegrationContract,
  listDiscordChannelsContract,
} from "@asyncstatus/api/typed-handlers/discord-integration";
import {
  getGithubIntegrationContract,
  listGithubRepositoriesContract,
} from "@asyncstatus/api/typed-handlers/github-integration";
import {
<<<<<<< HEAD
  getGitlabIntegrationContract,
  listGitlabProjectsContract,
} from "@asyncstatus/api/typed-handlers/gitlab-integration";
=======
  getLinearIntegrationContract,
  listLinearProjectsContract,
  listLinearTeamsContract,
} from "@asyncstatus/api/typed-handlers/linear-integration";
>>>>>>> b522ed26
import type { ScheduleConfigGenerateFor } from "@asyncstatus/api/typed-handlers/schedule";
import {
  getSlackIntegrationContract,
  listSlackChannelsContract,
} from "@asyncstatus/api/typed-handlers/slack-integration";
<<<<<<< HEAD
import { SiDiscord, SiGithub, SiGitlab, SiSlack } from "@asyncstatus/ui/brand-icons";
=======
import { SiDiscord, SiGithub, SiLinear, SiSlack } from "@asyncstatus/ui/brand-icons";
>>>>>>> b522ed26
import { Badge } from "@asyncstatus/ui/components/badge";
import { Button } from "@asyncstatus/ui/components/button";
import {
  Command,
  CommandEmpty,
  CommandGroup,
  CommandInput,
  CommandItem,
  CommandList,
} from "@asyncstatus/ui/components/command";
import { Popover, PopoverContent, PopoverTrigger } from "@asyncstatus/ui/components/popover";
import { ActivityIcon, Check, ChevronsUpDown, XIcon } from "@asyncstatus/ui/icons";
import { cn } from "@asyncstatus/ui/lib/utils";
import { useQuery } from "@tanstack/react-query";
import { useMemo, useState } from "react";
import { typedQueryOptions } from "@/typed-handlers";

export function GenerateForUsingActivityFromSelect({
  size = "sm",
  organizationSlug,
  values,
  onSelect,
  id,
  placeholder,
}: {
  size?: "sm" | "default";
  organizationSlug: string;
  values: ScheduleConfigGenerateFor["usingActivityFrom"];
  onSelect: (value: ScheduleConfigGenerateFor["usingActivityFrom"]) => void;
  id?: string;
  placeholder?: string;
}) {
  const [open, setOpen] = useState(false);
  const githubIntegration = useQuery(
    typedQueryOptions(
      getGithubIntegrationContract,
      { idOrSlug: organizationSlug },
      { throwOnError: false },
    ),
  );
  const githubRepositories = useQuery(
    typedQueryOptions(listGithubRepositoriesContract, { idOrSlug: organizationSlug }),
  );
  const slackIntegration = useQuery(
    typedQueryOptions(
      getSlackIntegrationContract,
      { idOrSlug: organizationSlug },
      { throwOnError: false },
    ),
  );
  const slackChannels = useQuery(
    typedQueryOptions(listSlackChannelsContract, { idOrSlug: organizationSlug }),
  );
  const gitlabIntegration = useQuery(
    typedQueryOptions(
      getGitlabIntegrationContract,
      { idOrSlug: organizationSlug },
      { throwOnError: false },
    ),
  );
  const gitlabProjects = useQuery(
    typedQueryOptions(listGitlabProjectsContract, { idOrSlug: organizationSlug }),
  );
  const discordIntegration = useQuery(
    typedQueryOptions(
      getDiscordIntegrationContract,
      { idOrSlug: organizationSlug },
      { throwOnError: false },
    ),
  );
  const discordChannels = useQuery(
    typedQueryOptions(listDiscordChannelsContract, { idOrSlug: organizationSlug }),
  );
  const linearIntegration = useQuery(
    typedQueryOptions(
      getLinearIntegrationContract,
      { idOrSlug: organizationSlug },
      { throwOnError: false },
    ),
  );
  const linearTeams = useQuery(
    typedQueryOptions(listLinearTeamsContract, { idOrSlug: organizationSlug }),
  );
  const linearProjects = useQuery(
    typedQueryOptions(listLinearProjectsContract, { idOrSlug: organizationSlug }),
  );

  const selectedAnyIntegrationActivity = useMemo(() => {
    return values?.findIndex((value) => value.type === "anyIntegration") !== -1;
  }, [values]);

  const selectedAnyGithubActivity = useMemo(() => {
    return values?.findIndex((value) => value.type === "anyGithub") !== -1;
  }, [values]);

  const selectedAnySlackActivity = useMemo(() => {
    return values?.findIndex((value) => value.type === "anySlack") !== -1;
  }, [values]);

  const selectedAnyDiscordActivity = useMemo(() => {
    return values?.findIndex((value) => value.type === "anyDiscord") !== -1;
  }, [values]);

<<<<<<< HEAD
  const selectedAnyGitlabActivity = useMemo(() => {
    return values?.findIndex((value) => value.type === "anyGitlab") !== -1;
=======
  const selectedAnyLinearActivity = useMemo(() => {
    return values?.findIndex((value) => value.type === "anyLinear") !== -1;
>>>>>>> b522ed26
  }, [values]);

  return (
    <Popover open={open} onOpenChange={setOpen}>
      <PopoverTrigger asChild>
        {/** biome-ignore lint/a11y/useSemanticElements: it's fine */}
        <Button
          id={id}
          size={size}
          variant="outline"
          role="combobox"
          aria-expanded={open}
          className={cn(
            "justify-between transition-none",
            values.length > 0 && "max-h-auto h-auto p-1",
            (!values?.length || values.length === 0) && "text-muted-foreground py-2 h-9",
          )}
        >
          <div className="flex items-center gap-2 max-h-auto h-auto flex-wrap max-w-[400px]">
            {(!values?.length || values.length === 0) && (placeholder ?? "Select activity")}
            {values.map((value) => {
              if (value.type === "anyIntegration") {
                return (
                  <Badge
                    variant="outline"
                    className="flex items-center gap-2 text-[0.65rem]"
                    key={value.value}
                  >
                    <ActivityIcon className="size-4 m-1" />
                    <span>Any activity</span>
                    {/** biome-ignore lint/a11y/useSemanticElements: it's okay */}
                    <div
                      className="ml-auto cursor-pointer hover:bg-muted rounded-full p-1"
                      role="button"
                      tabIndex={0}
                      onKeyDown={(e) => {
                        if (e.key === "Enter" || e.key === " ") {
                          onSelect(values.filter((v) => v.type !== "anyIntegration"));
                        }
                      }}
                      onClick={() => {
                        onSelect(values.filter((v) => v.type !== "anyIntegration"));
                      }}
                    >
                      <XIcon className="size-3" />
                    </div>
                  </Badge>
                );
              }

              if (value.type === "anyGithub") {
                return (
                  <Badge
                    variant="outline"
                    className="flex items-center gap-2 text-[0.65rem]"
                    key={value.value}
                  >
                    <SiGithub className="size-4 m-1" />
                    <span>Any GitHub activity</span>
                    {/** biome-ignore lint/a11y/useSemanticElements: it's okay */}
                    <div
                      className="ml-auto cursor-pointer hover:bg-muted rounded-full p-1"
                      role="button"
                      tabIndex={0}
                      onKeyDown={(e) => {
                        if (e.key === "Enter" || e.key === " ") {
                          onSelect(values.filter((v) => v.type !== "anyGithub"));
                        }
                      }}
                      onClick={() => {
                        onSelect(values.filter((v) => v.type !== "anyGithub"));
                      }}
                    >
                      <XIcon className="size-3" />
                    </div>
                  </Badge>
                );
              }

              if (value.type === "anySlack") {
                return (
                  <Badge
                    variant="outline"
                    className="flex items-center gap-2 text-[0.65rem]"
                    key={value.value}
                  >
                    <SiSlack className="size-4 m-1" />
                    <span>Any Slack activity</span>
                    {/** biome-ignore lint/a11y/useSemanticElements: it's okay */}
                    <div
                      className="ml-auto cursor-pointer hover:bg-muted rounded-full p-1"
                      role="button"
                      tabIndex={0}
                      onKeyDown={(e) => {
                        if (e.key === "Enter" || e.key === " ") {
                          onSelect(values.filter((v) => v.type !== "anySlack"));
                        }
                      }}
                      onClick={() => {
                        onSelect(values.filter((v) => v.type !== "anySlack"));
                      }}
                    >
                      <XIcon className="size-3" />
                    </div>
                  </Badge>
                );
              }

              if (value.type === "anyDiscord") {
                return (
                  <Badge
                    variant="outline"
                    className="flex items-center gap-2 text-[0.65rem]"
                    key={value.value}
                  >
                    <SiDiscord className="size-4 m-1" />
                    <span>Any Discord activity</span>
                    {/** biome-ignore lint/a11y/useSemanticElements: it's okay */}
                    <div
                      className="ml-auto cursor-pointer hover:bg-muted rounded-full p-1"
                      role="button"
                      tabIndex={0}
                      onKeyDown={(e) => {
                        if (e.key === "Enter" || e.key === " ") {
                          onSelect(values.filter((v) => v.type !== "anyDiscord"));
                        }
                      }}
                      onClick={() => {
                        onSelect(values.filter((v) => v.type !== "anyDiscord"));
                      }}
                    >
                      <XIcon className="size-3" />
                    </div>
                  </Badge>
                );
              }

<<<<<<< HEAD
              if (value.type === "anyGitlab") {
=======
              if (value.type === "anyLinear") {
>>>>>>> b522ed26
                return (
                  <Badge
                    variant="outline"
                    className="flex items-center gap-2 text-[0.65rem]"
                    key={value.value}
                  >
<<<<<<< HEAD
                    <SiGitlab className="size-4 m-1" />
                    <span>Any GitLab activity</span>
=======
                    <SiLinear className="size-4 m-1" />
                    <span>Any Linear activity</span>
>>>>>>> b522ed26
                    {/** biome-ignore lint/a11y/useSemanticElements: it's okay */}
                    <div
                      className="ml-auto cursor-pointer hover:bg-muted rounded-full p-1"
                      role="button"
                      tabIndex={0}
                      onKeyDown={(e) => {
                        if (e.key === "Enter" || e.key === " ") {
<<<<<<< HEAD
                          onSelect(values.filter((v) => v.type !== "anyGitlab"));
                        }
                      }}
                      onClick={() => {
                        onSelect(values.filter((v) => v.type !== "anyGitlab"));
                      }}
                    >
                      <XIcon className="size-3" />
                    </div>
                  </Badge>
                );
              }

              if (value.type === "gitlabProject") {
                const project = gitlabProjects.data?.find((p) => p.id === value.value);
                if (!project) {
                  return null;
                }

                return (
                  <Badge
                    variant="outline"
                    className="flex items-center gap-2 text-[0.65rem]"
                    key={value.value}
                  >
                    <SiGitlab className="size-4 m-1" />
                    <span>{project.name} activity</span>
                    {/** biome-ignore lint/a11y/useSemanticElements: it's okay */}
                    <div
                      className="ml-auto cursor-pointer hover:bg-muted rounded-full p-1"
                      role="button"
                      tabIndex={0}
                      onKeyDown={(e) => {
                        if (e.key === "Enter" || e.key === " ") {
                          onSelect(values.filter((v) => v.value !== value.value));
                        }
                      }}
                      onClick={() => {
                        onSelect(values.filter((v) => v.value !== value.value));
=======
                          onSelect(values.filter((v) => v.type !== "anyLinear"));
                        }
                      }}
                      onClick={() => {
                        onSelect(values.filter((v) => v.type !== "anyLinear"));
>>>>>>> b522ed26
                      }}
                    >
                      <XIcon className="size-3" />
                    </div>
                  </Badge>
                );
              }

              if (value.type === "githubRepository") {
                const repository = githubRepositories.data?.find(
                  (repository) => repository.id === value.value,
                );
                if (!repository) {
                  return null;
                }

                return (
                  <Badge
                    variant="outline"
                    className="flex items-center gap-2 text-[0.65rem]"
                    key={value.value}
                  >
                    <SiGithub className="size-4 m-1" />
                    <span>{repository.name} activity</span>
                    {/** biome-ignore lint/a11y/useSemanticElements: it's okay */}
                    <div
                      className="ml-auto cursor-pointer hover:bg-muted rounded-full p-1"
                      role="button"
                      tabIndex={0}
                      onKeyDown={(e) => {
                        if (e.key === "Enter" || e.key === " ") {
                          onSelect(values.filter((v) => v.value !== value.value));
                        }
                      }}
                      onClick={() => {
                        onSelect(values.filter((v) => v.value !== value.value));
                      }}
                    >
                      <XIcon className="size-3" />
                    </div>
                  </Badge>
                );
              }

              if (value.type === "slackChannel") {
                const channel = slackChannels.data?.find((channel) => channel.id === value.value);
                if (!channel) {
                  return null;
                }

                return (
                  <Badge
                    variant="outline"
                    className="flex items-center gap-2 text-[0.65rem]"
                    key={value.value}
                  >
                    <SiSlack className="size-4 m-1" />
                    <span>{channel.name} activity</span>
                    {/** biome-ignore lint/a11y/useSemanticElements: it's okay */}
                    <div
                      className="ml-auto cursor-pointer hover:bg-muted rounded-full p-1"
                      role="button"
                      tabIndex={0}
                      onKeyDown={(e) => {
                        if (e.key === "Enter" || e.key === " ") {
                          onSelect(values.filter((v) => v.value !== value.value));
                        }
                      }}
                      onClick={() => {
                        onSelect(values.filter((v) => v.value !== value.value));
                      }}
                    >
                      <XIcon className="size-3" />
                    </div>
                  </Badge>
                );
              }

              if (value.type === "discordChannel") {
                const channel = discordChannels.data?.find((channel) => channel.id === value.value);
                if (!channel) {
                  return null;
                }

                return (
                  <Badge
                    variant="outline"
                    className="flex items-center gap-2 text-[0.65rem]"
                    key={value.value}
                  >
                    <SiDiscord className="size-4 m-1" />
                    <span>{channel.name} activity</span>
                    {/** biome-ignore lint/a11y/useSemanticElements: it's okay */}
                    <div
                      className="ml-auto cursor-pointer hover:bg-muted rounded-full p-1"
                      role="button"
                      tabIndex={0}
                      onKeyDown={(e) => {
                        if (e.key === "Enter" || e.key === " ") {
                          onSelect(values.filter((v) => v.value !== value.value));
                        }
                      }}
                      onClick={() => {
                        onSelect(values.filter((v) => v.value !== value.value));
                      }}
                    >
                      <XIcon className="size-3" />
                    </div>
                  </Badge>
                );
              }
            })}
          </div>
          <ChevronsUpDown className="ml-2 h-4 w-4 shrink-0 opacity-50" />
        </Button>
      </PopoverTrigger>
      <PopoverContent className="p-0">
        <Command>
          <CommandInput placeholder="Search activity..." className="h-9" />
          <CommandList>
            <CommandEmpty>No results found.</CommandEmpty>

            <CommandItem
              value="anyIntegration"
              onSelect={() => {
                if (values.findIndex((value) => value.type === "anyIntegration") !== -1) {
                  onSelect([]);
                } else {
                  onSelect([{ type: "anyIntegration", value: "anyIntegration" }]);
                }
                setOpen(false);
              }}
            >
              <ActivityIcon className="size-4 m-1" />
              <span>Any activity</span>
              <Check
                className={cn(
                  "ml-auto",
                  selectedAnyIntegrationActivity ? "opacity-100" : "opacity-0",
                )}
              />
            </CommandItem>

            {githubIntegration.data && (
              <CommandGroup heading="GitHub">
                <CommandItem
                  value="github"
                  onSelect={() => {
                    if (values.findIndex((value) => value.type === "anyGithub") !== -1) {
                      onSelect([...values.filter((value) => value.type !== "anyGithub")]);
                    } else {
                      onSelect([...values, { type: "anyGithub", value: "anyGithub" }]);
                    }
                    setOpen(false);
                  }}
                >
                  <SiGithub className="size-4 m-1" />
                  <span>Any GitHub activity</span>
                  <Check
                    className={cn(
                      "ml-auto",
                      selectedAnyGithubActivity ? "opacity-100" : "opacity-0",
                    )}
                  />
                </CommandItem>

                {githubRepositories.data?.map((repository) => (
                  <CommandItem
                    key={repository.id}
                    value={repository.id}
                    onSelect={() => {
                      if (
                        values.findIndex(
                          (value) =>
                            value.type === "githubRepository" && value.value === repository.id,
                        ) !== -1
                      ) {
                        onSelect([
                          ...values.filter(
                            (value) =>
                              value.type !== "githubRepository" || value.value !== repository.id,
                          ),
                        ]);
                      } else {
                        onSelect([...values, { type: "githubRepository", value: repository.id }]);
                      }
                      setOpen(false);
                    }}
                  >
                    <SiGithub className="size-4 m-1" />
                    <span>{repository.name}</span>
                    <Check
                      className={cn(
                        "ml-auto",
                        values.findIndex(
                          (value) =>
                            value.type === "githubRepository" && value.value === repository.id,
                        ) !== -1
                          ? "opacity-100"
                          : "opacity-0",
                      )}
                    />
                  </CommandItem>
                ))}
              </CommandGroup>
            )}

            {slackIntegration.data && (
              <CommandGroup heading="Slack">
                <CommandItem
                  value="slack"
                  onSelect={() => {
                    if (values.findIndex((value) => value.type === "anySlack") !== -1) {
                      onSelect([...values.filter((value) => value.type !== "anySlack")]);
                    } else {
                      onSelect([...values, { type: "anySlack", value: "anySlack" }]);
                    }
                    setOpen(false);
                  }}
                >
                  <SiSlack className="size-4 m-1" />
                  <span>Any Slack activity</span>
                  <Check
                    className={cn(
                      "ml-auto",
                      selectedAnySlackActivity ? "opacity-100" : "opacity-0",
                    )}
                  />
                </CommandItem>

                {slackChannels.data?.map((channel) => (
                  <CommandItem key={channel.id} value={channel.id}>
                    <SiSlack className="size-4 m-1" />
                    <span>{channel.name}</span>
                  </CommandItem>
                ))}
              </CommandGroup>
            )}

            {discordIntegration.data && (
              <CommandGroup heading="Discord">
                <CommandItem
                  value="discord"
                  onSelect={() => {
                    if (values.findIndex((value) => value.type === "anyDiscord") !== -1) {
                      onSelect([...values.filter((value) => value.type !== "anyDiscord")]);
                    } else {
                      onSelect([...values, { type: "anyDiscord", value: "anyDiscord" }]);
                    }
                    setOpen(false);
                  }}
                >
                  <SiDiscord className="size-4 m-1" />
                  <span>Any Discord activity</span>
                  <Check
                    className={cn(
                      "ml-auto",
                      selectedAnyDiscordActivity ? "opacity-100" : "opacity-0",
                    )}
                  />
                </CommandItem>

                {discordChannels.data?.map((channel) => (
                  <CommandItem key={channel.id} value={channel.id}>
                    <SiDiscord className="size-4 m-1" />
                    <span>{channel.name}</span>
                  </CommandItem>
                ))}
              </CommandGroup>
            )}

<<<<<<< HEAD
            {gitlabIntegration.data && (
              <CommandGroup heading="GitLab">
                <CommandItem
                  value="gitlab"
                  onSelect={() => {
                    if (values.findIndex((value) => value.type === "anyGitlab") !== -1) {
                      onSelect([...values.filter((value) => value.type !== "anyGitlab")]);
                    } else {
                      onSelect([...values, { type: "anyGitlab", value: "anyGitlab" }]);
=======
            {linearIntegration.data && (
              <CommandGroup heading="Linear">
                <CommandItem
                  value="linear"
                  onSelect={() => {
                    if (values.findIndex((value) => value.type === "anyLinear") !== -1) {
                      onSelect([...values.filter((value) => value.type !== "anyLinear")]);
                    } else {
                      onSelect([...values, { type: "anyLinear", value: "anyLinear" }]);
>>>>>>> b522ed26
                    }
                    setOpen(false);
                  }}
                >
<<<<<<< HEAD
                  <SiGitlab className="size-4 m-1" />
                  <span>Any GitLab activity</span>
                  <Check
                    className={cn(
                      "ml-auto",
                      selectedAnyGitlabActivity ? "opacity-100" : "opacity-0",
=======
                  <SiLinear className="size-4 m-1" />
                  <span>Any Linear activity</span>
                  <Check
                    className={cn(
                      "ml-auto",
                      selectedAnyLinearActivity ? "opacity-100" : "opacity-0",
>>>>>>> b522ed26
                    )}
                  />
                </CommandItem>

<<<<<<< HEAD
                {gitlabProjects.data?.map((project) => (
                  <CommandItem
                    key={project.id}
                    value={project.id}
                    onSelect={() => {
                      if (
                        values.findIndex(
                          (value) => value.type === "gitlabProject" && value.value === project.id,
=======
                {linearTeams.data?.map((team) => (
                  <CommandItem
                    key={team.teamId}
                    value={team.teamId}
                    onSelect={() => {
                      if (
                        values.findIndex(
                          (value) => value.type === "linearTeam" && value.value === team.teamId,
>>>>>>> b522ed26
                        ) !== -1
                      ) {
                        onSelect([
                          ...values.filter(
<<<<<<< HEAD
                            (value) => value.type !== "gitlabProject" || value.value !== project.id,
                          ),
                        ]);
                      } else {
                        onSelect([...values, { type: "gitlabProject", value: project.id }]);
=======
                            (value) => value.type !== "linearTeam" || value.value !== team.teamId,
                          ),
                        ]);
                      } else {
                        onSelect([...values, { type: "linearTeam", value: team.teamId }]);
>>>>>>> b522ed26
                      }
                      setOpen(false);
                    }}
                  >
<<<<<<< HEAD
                    <SiGitlab className="size-4 m-1" />
=======
                    <SiLinear className="size-4 m-1" />
                    <span>{team.name}</span>
                    <Check
                      className={cn(
                        "ml-auto",
                        values.findIndex(
                          (value) => value.type === "linearTeam" && value.value === team.teamId,
                        ) !== -1
                          ? "opacity-100"
                          : "opacity-0",
                      )}
                    />
                  </CommandItem>
                ))}

                {linearProjects.data?.map((project) => (
                  <CommandItem
                    key={project.projectId}
                    value={project.projectId}
                    onSelect={() => {
                      if (
                        values.findIndex(
                          (value) =>
                            value.type === "linearProject" && value.value === project.projectId,
                        ) !== -1
                      ) {
                        onSelect([
                          ...values.filter(
                            (value) =>
                              value.type !== "linearProject" || value.value !== project.projectId,
                          ),
                        ]);
                      } else {
                        onSelect([...values, { type: "linearProject", value: project.projectId }]);
                      }
                      setOpen(false);
                    }}
                  >
                    <SiLinear className="size-4 m-1" />
>>>>>>> b522ed26
                    <span>{project.name}</span>
                    <Check
                      className={cn(
                        "ml-auto",
                        values.findIndex(
<<<<<<< HEAD
                          (value) => value.type === "gitlabProject" && value.value === project.id,
=======
                          (value) =>
                            value.type === "linearProject" && value.value === project.projectId,
>>>>>>> b522ed26
                        ) !== -1
                          ? "opacity-100"
                          : "opacity-0",
                      )}
                    />
                  </CommandItem>
                ))}
              </CommandGroup>
            )}
          </CommandList>
        </Command>
      </PopoverContent>
    </Popover>
  );
}<|MERGE_RESOLUTION|>--- conflicted
+++ resolved
@@ -7,26 +7,20 @@
   listGithubRepositoriesContract,
 } from "@asyncstatus/api/typed-handlers/github-integration";
 import {
-<<<<<<< HEAD
   getGitlabIntegrationContract,
   listGitlabProjectsContract,
 } from "@asyncstatus/api/typed-handlers/gitlab-integration";
-=======
+import {
   getLinearIntegrationContract,
   listLinearProjectsContract,
   listLinearTeamsContract,
 } from "@asyncstatus/api/typed-handlers/linear-integration";
->>>>>>> b522ed26
 import type { ScheduleConfigGenerateFor } from "@asyncstatus/api/typed-handlers/schedule";
 import {
   getSlackIntegrationContract,
   listSlackChannelsContract,
 } from "@asyncstatus/api/typed-handlers/slack-integration";
-<<<<<<< HEAD
-import { SiDiscord, SiGithub, SiGitlab, SiSlack } from "@asyncstatus/ui/brand-icons";
-=======
-import { SiDiscord, SiGithub, SiLinear, SiSlack } from "@asyncstatus/ui/brand-icons";
->>>>>>> b522ed26
+import { SiDiscord, SiGithub, SiGitlab, SiLinear, SiSlack } from "@asyncstatus/ui/brand-icons";
 import { Badge } from "@asyncstatus/ui/components/badge";
 import { Button } from "@asyncstatus/ui/components/button";
 import {
@@ -130,13 +124,12 @@
     return values?.findIndex((value) => value.type === "anyDiscord") !== -1;
   }, [values]);
 
-<<<<<<< HEAD
   const selectedAnyGitlabActivity = useMemo(() => {
     return values?.findIndex((value) => value.type === "anyGitlab") !== -1;
-=======
+  }, [values]);
+
   const selectedAnyLinearActivity = useMemo(() => {
     return values?.findIndex((value) => value.type === "anyLinear") !== -1;
->>>>>>> b522ed26
   }, [values]);
 
   return (
@@ -274,37 +267,56 @@
                 );
               }
 
-<<<<<<< HEAD
               if (value.type === "anyGitlab") {
-=======
-              if (value.type === "anyLinear") {
->>>>>>> b522ed26
-                return (
-                  <Badge
-                    variant="outline"
-                    className="flex items-center gap-2 text-[0.65rem]"
-                    key={value.value}
-                  >
-<<<<<<< HEAD
+                return (
+                  <Badge
+                    variant="outline"
+                    className="flex items-center gap-2 text-[0.65rem]"
+                    key={value.value}
+                  >
                     <SiGitlab className="size-4 m-1" />
                     <span>Any GitLab activity</span>
-=======
+                    {/** biome-ignore lint/a11y/useSemanticElements: it's okay */}
+                    <div
+                      className="ml-auto cursor-pointer hover:bg-muted rounded-full p-1"
+                      role="button"
+                      tabIndex={0}
+                      onKeyDown={(e) => {
+                        if (e.key === "Enter" || e.key === " ") {
+                          onSelect(values.filter((v) => v.type !== "anyGitlab"));
+                        }
+                      }}
+                      onClick={() => {
+                        onSelect(values.filter((v) => v.type !== "anyGitlab"));
+                      }}
+                    >
+                      <XIcon className="size-3" />
+                    </div>
+                  </Badge>
+                );
+              }
+
+              if (value.type === "anyLinear") {
+                return (
+                  <Badge
+                    variant="outline"
+                    className="flex items-center gap-2 text-[0.65rem]"
+                    key={value.value}
+                  >
                     <SiLinear className="size-4 m-1" />
                     <span>Any Linear activity</span>
->>>>>>> b522ed26
-                    {/** biome-ignore lint/a11y/useSemanticElements: it's okay */}
-                    <div
-                      className="ml-auto cursor-pointer hover:bg-muted rounded-full p-1"
-                      role="button"
-                      tabIndex={0}
-                      onKeyDown={(e) => {
-                        if (e.key === "Enter" || e.key === " ") {
-<<<<<<< HEAD
-                          onSelect(values.filter((v) => v.type !== "anyGitlab"));
-                        }
-                      }}
-                      onClick={() => {
-                        onSelect(values.filter((v) => v.type !== "anyGitlab"));
+                    {/** biome-ignore lint/a11y/useSemanticElements: it's okay */}
+                    <div
+                      className="ml-auto cursor-pointer hover:bg-muted rounded-full p-1"
+                      role="button"
+                      tabIndex={0}
+                      onKeyDown={(e) => {
+                        if (e.key === "Enter" || e.key === " ") {
+                          onSelect(values.filter((v) => v.type !== "anyLinear"));
+                        }
+                      }}
+                      onClick={() => {
+                        onSelect(values.filter((v) => v.type !== "anyLinear"));
                       }}
                     >
                       <XIcon className="size-3" />
@@ -339,13 +351,6 @@
                       }}
                       onClick={() => {
                         onSelect(values.filter((v) => v.value !== value.value));
-=======
-                          onSelect(values.filter((v) => v.type !== "anyLinear"));
-                        }
-                      }}
-                      onClick={() => {
-                        onSelect(values.filter((v) => v.type !== "anyLinear"));
->>>>>>> b522ed26
                       }}
                     >
                       <XIcon className="size-3" />
@@ -438,6 +443,76 @@
                   >
                     <SiDiscord className="size-4 m-1" />
                     <span>{channel.name} activity</span>
+                    {/** biome-ignore lint/a11y/useSemanticElements: it's okay */}
+                    <div
+                      className="ml-auto cursor-pointer hover:bg-muted rounded-full p-1"
+                      role="button"
+                      tabIndex={0}
+                      onKeyDown={(e) => {
+                        if (e.key === "Enter" || e.key === " ") {
+                          onSelect(values.filter((v) => v.value !== value.value));
+                        }
+                      }}
+                      onClick={() => {
+                        onSelect(values.filter((v) => v.value !== value.value));
+                      }}
+                    >
+                      <XIcon className="size-3" />
+                    </div>
+                  </Badge>
+                );
+              }
+
+              if (value.type === "linearTeam") {
+                const team = linearTeams.data?.find((team) => team.teamId === value.value);
+                if (!team) {
+                  return null;
+                }
+
+                return (
+                  <Badge
+                    variant="outline"
+                    className="flex items-center gap-2 text-[0.65rem]"
+                    key={value.value}
+                  >
+                    <SiLinear className="size-4 m-1" />
+                    <span>{team.name} activity</span>
+                    {/** biome-ignore lint/a11y/useSemanticElements: it's okay */}
+                    <div
+                      className="ml-auto cursor-pointer hover:bg-muted rounded-full p-1"
+                      role="button"
+                      tabIndex={0}
+                      onKeyDown={(e) => {
+                        if (e.key === "Enter" || e.key === " ") {
+                          onSelect(values.filter((v) => v.value !== value.value));
+                        }
+                      }}
+                      onClick={() => {
+                        onSelect(values.filter((v) => v.value !== value.value));
+                      }}
+                    >
+                      <XIcon className="size-3" />
+                    </div>
+                  </Badge>
+                );
+              }
+
+              if (value.type === "linearProject") {
+                const project = linearProjects.data?.find(
+                  (project) => project.projectId === value.value,
+                );
+                if (!project) {
+                  return null;
+                }
+
+                return (
+                  <Badge
+                    variant="outline"
+                    className="flex items-center gap-2 text-[0.65rem]"
+                    key={value.value}
+                  >
+                    <SiLinear className="size-4 m-1" />
+                    <span>{project.name} activity</span>
                     {/** biome-ignore lint/a11y/useSemanticElements: it's okay */}
                     <div
                       className="ml-auto cursor-pointer hover:bg-muted rounded-full p-1"
@@ -617,17 +692,6 @@
               </CommandGroup>
             )}
 
-<<<<<<< HEAD
-            {gitlabIntegration.data && (
-              <CommandGroup heading="GitLab">
-                <CommandItem
-                  value="gitlab"
-                  onSelect={() => {
-                    if (values.findIndex((value) => value.type === "anyGitlab") !== -1) {
-                      onSelect([...values.filter((value) => value.type !== "anyGitlab")]);
-                    } else {
-                      onSelect([...values, { type: "anyGitlab", value: "anyGitlab" }]);
-=======
             {linearIntegration.data && (
               <CommandGroup heading="Linear">
                 <CommandItem
@@ -637,40 +701,20 @@
                       onSelect([...values.filter((value) => value.type !== "anyLinear")]);
                     } else {
                       onSelect([...values, { type: "anyLinear", value: "anyLinear" }]);
->>>>>>> b522ed26
                     }
                     setOpen(false);
                   }}
                 >
-<<<<<<< HEAD
-                  <SiGitlab className="size-4 m-1" />
-                  <span>Any GitLab activity</span>
-                  <Check
-                    className={cn(
-                      "ml-auto",
-                      selectedAnyGitlabActivity ? "opacity-100" : "opacity-0",
-=======
                   <SiLinear className="size-4 m-1" />
                   <span>Any Linear activity</span>
                   <Check
                     className={cn(
                       "ml-auto",
                       selectedAnyLinearActivity ? "opacity-100" : "opacity-0",
->>>>>>> b522ed26
                     )}
                   />
                 </CommandItem>
 
-<<<<<<< HEAD
-                {gitlabProjects.data?.map((project) => (
-                  <CommandItem
-                    key={project.id}
-                    value={project.id}
-                    onSelect={() => {
-                      if (
-                        values.findIndex(
-                          (value) => value.type === "gitlabProject" && value.value === project.id,
-=======
                 {linearTeams.data?.map((team) => (
                   <CommandItem
                     key={team.teamId}
@@ -679,31 +723,19 @@
                       if (
                         values.findIndex(
                           (value) => value.type === "linearTeam" && value.value === team.teamId,
->>>>>>> b522ed26
                         ) !== -1
                       ) {
                         onSelect([
                           ...values.filter(
-<<<<<<< HEAD
-                            (value) => value.type !== "gitlabProject" || value.value !== project.id,
-                          ),
-                        ]);
-                      } else {
-                        onSelect([...values, { type: "gitlabProject", value: project.id }]);
-=======
                             (value) => value.type !== "linearTeam" || value.value !== team.teamId,
                           ),
                         ]);
                       } else {
                         onSelect([...values, { type: "linearTeam", value: team.teamId }]);
->>>>>>> b522ed26
                       }
                       setOpen(false);
                     }}
                   >
-<<<<<<< HEAD
-                    <SiGitlab className="size-4 m-1" />
-=======
                     <SiLinear className="size-4 m-1" />
                     <span>{team.name}</span>
                     <Check
@@ -743,18 +775,74 @@
                     }}
                   >
                     <SiLinear className="size-4 m-1" />
->>>>>>> b522ed26
                     <span>{project.name}</span>
                     <Check
                       className={cn(
                         "ml-auto",
                         values.findIndex(
-<<<<<<< HEAD
-                          (value) => value.type === "gitlabProject" && value.value === project.id,
-=======
                           (value) =>
                             value.type === "linearProject" && value.value === project.projectId,
->>>>>>> b522ed26
+                        ) !== -1
+                          ? "opacity-100"
+                          : "opacity-0",
+                      )}
+                    />
+                  </CommandItem>
+                ))}
+              </CommandGroup>
+            )}
+
+            {gitlabIntegration.data && (
+              <CommandGroup heading="GitLab">
+                <CommandItem
+                  value="gitlab"
+                  onSelect={() => {
+                    if (values.findIndex((value) => value.type === "anyGitlab") !== -1) {
+                      onSelect([...values.filter((value) => value.type !== "anyGitlab")]);
+                    } else {
+                      onSelect([...values, { type: "anyGitlab", value: "anyGitlab" }]);
+                    }
+                    setOpen(false);
+                  }}
+                >
+                  <SiGitlab className="size-4 m-1" />
+                  <span>Any GitLab activity</span>
+                  <Check
+                    className={cn(
+                      "ml-auto",
+                      selectedAnyGitlabActivity ? "opacity-100" : "opacity-0",
+                    )}
+                  />
+                </CommandItem>
+
+                {gitlabProjects.data?.map((project) => (
+                  <CommandItem
+                    key={project.id}
+                    value={project.id}
+                    onSelect={() => {
+                      if (
+                        values.findIndex(
+                          (value) => value.type === "gitlabProject" && value.value === project.id,
+                        ) !== -1
+                      ) {
+                        onSelect([
+                          ...values.filter(
+                            (value) => value.type !== "gitlabProject" || value.value !== project.id,
+                          ),
+                        ]);
+                      } else {
+                        onSelect([...values, { type: "gitlabProject", value: project.id }]);
+                      }
+                      setOpen(false);
+                    }}
+                  >
+                    <SiGitlab className="size-4 m-1" />
+                    <span>{project.name}</span>
+                    <Check
+                      className={cn(
+                        "ml-auto",
+                        values.findIndex(
+                          (value) => value.type === "gitlabProject" && value.value === project.id,
                         ) !== -1
                           ? "opacity-100"
                           : "opacity-0",
