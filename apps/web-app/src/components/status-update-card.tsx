<<<<<<< HEAD
import { Avatar, AvatarFallback, AvatarImage } from "@asyncstatus/ui/components/avatar";
=======
import { sessionQueryOptions } from "@/rpc/auth";
import {
  Avatar,
  AvatarFallback,
  AvatarImage,
} from "@asyncstatus/ui/components/avatar";
>>>>>>> d47a11bc
import { Badge } from "@asyncstatus/ui/components/badge";
import { Button } from "@asyncstatus/ui/components/button";
import {
  Card,
  CardContent,
  CardDescription,
  CardFooter,
  CardHeader,
  CardTitle,
} from "@asyncstatus/ui/components/card";
import {
  Tooltip,
  TooltipContent,
  TooltipProvider,
  TooltipTrigger,
} from "@asyncstatus/ui/components/tooltip";
import { cn } from "@asyncstatus/ui/lib/utils";
import { useSuspenseQuery } from "@tanstack/react-query";
import { Link } from "@tanstack/react-router";
import { format } from "date-fns";
import dayjs from "dayjs";
import { ShareIcon } from "lucide-react";
import Markdown from "react-markdown";
import remarkGfm from "remark-gfm";
<<<<<<< HEAD
=======

>>>>>>> d47a11bc
import { formatInTimezone } from "@/lib/timezone";
import { getFileUrl } from "@/lib/utils";
import { sessionQueryOptions } from "@/rpc/auth";

type StatusUpdateItem = {
  id: string;
  content: string;
  isBlocker: boolean;
  isInProgress?: boolean;
  order: number;
};

type StatusUpdateCardProps = {
  organizationSlug: string;
  statusUpdate: {
    id: string;
    effectiveFrom: string;
    effectiveTo: string;
    emoji?: string;
    mood?: string;
    notes?: string;
    isDraft: boolean;
    timezone?: string;
    member: {
      id: string;
      user: {
        name: string;
        email: string;
        image?: string;
      };
    };
    team?: {
      id: string;
      name: string;
    };
    items: StatusUpdateItem[];
  };
  onShare?: (id: string) => void;
};

export function StatusUpdateCard({
  organizationSlug,
  statusUpdate,
  onShare,
}: StatusUpdateCardProps) {
  const session = useSuspenseQuery(sessionQueryOptions());
  const effectiveFrom = new Date(statusUpdate.effectiveFrom);
  const effectiveTo = new Date(statusUpdate.effectiveTo);

  // Get user's preferred timezone, fallback to UTC
  const userTimezone = session.data?.user?.timezone || "UTC";

  // Check if both dates are on the same day in user's timezone
<<<<<<< HEAD
  const effectiveFromDate = formatInTimezone(effectiveFrom, userTimezone, "yyyy-MM-dd");
  const effectiveToDate = formatInTimezone(effectiveTo, userTimezone, "yyyy-MM-dd");
  const isSameDay = effectiveFromDate === effectiveToDate;

  // Format dates in user's timezone
  const formattedEffectiveFrom = formatInTimezone(effectiveFrom, userTimezone, "MMM d");
  const formattedEffectiveTo = formatInTimezone(effectiveTo, userTimezone, "MMM d, yyyy");
=======
  const effectiveFromDate = formatInTimezone(
    effectiveFrom,
    userTimezone,
    "yyyy-MM-dd",
  );
  const effectiveToDate = formatInTimezone(
    effectiveTo,
    userTimezone,
    "yyyy-MM-dd",
  );
  const isSameDay = effectiveFromDate === effectiveToDate;

  // Format dates in user's timezone
  const formattedEffectiveFrom = formatInTimezone(
    effectiveFrom,
    userTimezone,
    "MMM d",
  );
  const formattedEffectiveTo = formatInTimezone(
    effectiveTo,
    userTimezone,
    "MMM d, yyyy",
  );
>>>>>>> d47a11bc

  // Sort items by order
  const sortedItems = [...statusUpdate.items].sort((a, b) => a.order - b.order);

  return (
    <Card className="h-full">
      <CardHeader className="pb-2">
        <div className="flex items-start justify-between">
          <div className="flex items-center gap-2">
            <Avatar className="h-8 w-8">
              <AvatarImage
                src={
                  statusUpdate.member.user.image
                    ? getFileUrl({
                        param: { idOrSlug: organizationSlug },
                        query: { fileKey: statusUpdate.member.user.image },
                      })
                    : undefined
                }
                alt={statusUpdate.member.user?.name}
              />
              <AvatarFallback>{statusUpdate.member.user?.name.charAt(0)}</AvatarFallback>
            </Avatar>
            <div>
              <CardTitle className="text-base">{statusUpdate.member.user?.name}</CardTitle>
              {statusUpdate.team && (
                <CardDescription className="text-xs">{statusUpdate.team.name}</CardDescription>
              )}
            </div>
          </div>
          <div className="flex items-center gap-2">
            {statusUpdate.emoji && (
              <span className="text-xl" role="img" aria-label="mood">
                {statusUpdate.emoji}
              </span>
            )}
            {statusUpdate.isDraft && <Badge variant="outline">Draft</Badge>}
          </div>
        </div>
        <TooltipProvider delayDuration={700}>
          <Tooltip>
            <TooltipTrigger asChild>
              <CardDescription className="cursor-help pt-2">
                {isSameDay
                  ? formattedEffectiveTo
                  : `${formattedEffectiveFrom} - ${formattedEffectiveTo}`}
              </CardDescription>
            </TooltipTrigger>
            <TooltipContent>
              <div className="space-y-1">
                <p>Displaying in your timezone: {userTimezone}</p>
                <p className="text-muted-foreground text-xs">
                  Created in: {statusUpdate.timezone || "UTC"}
                </p>
                <p className="text-muted-foreground text-xs">
                  Original dates: {effectiveFrom.toISOString().split("T")[0]} to{" "}
                  {effectiveTo.toISOString().split("T")[0]}
                </p>
              </div>
            </TooltipContent>
          </Tooltip>
        </TooltipProvider>
      </CardHeader>
      <CardContent className="prose prose-sm dark:prose-invert mt-0 pt-0">
        {sortedItems.length > 0 ? (
          <ul>
            {sortedItems.map((item) => (
              <li
                key={item.id}
                className={cn(
                  item.isBlocker && "marker:text-destructive",
<<<<<<< HEAD
                  !item.isInProgress && !item.isBlocker && "marker:text-green-500",
                  item.isInProgress && !item.isBlocker && "marker:text-amber-500",
=======
                  !item.isInProgress &&
                    !item.isBlocker &&
                    "marker:text-green-500",
                  item.isInProgress &&
                    !item.isBlocker &&
                    "marker:text-amber-500",
>>>>>>> d47a11bc
                )}
              >
                <Markdown remarkPlugins={[remarkGfm]}>{item.content}</Markdown>
              </li>
            ))}
          </ul>
        ) : (
<<<<<<< HEAD
          <p className="text-muted-foreground text-xs italic">No updates provided</p>
=======
          <p className="text-muted-foreground text-xs italic">
            No updates provided
          </p>
>>>>>>> d47a11bc
        )}

        {statusUpdate.notes && (
          <div className="border-t pt-1">
<<<<<<< HEAD
            <h4 className="text-muted-foreground mb-1 text-xs font-medium">Notes</h4>
            <div className="prose prose-neutral dark:prose-invert prose-xs">
              <Markdown remarkPlugins={[remarkGfm]}>{statusUpdate.notes}</Markdown>
=======
            <h4 className="text-muted-foreground mb-1 text-xs font-medium">
              Notes
            </h4>
            <div className="prose prose-neutral dark:prose-invert prose-xs">
              <Markdown remarkPlugins={[remarkGfm]}>
                {statusUpdate.notes}
              </Markdown>
>>>>>>> d47a11bc
            </div>
          </div>
        )}

        {statusUpdate.mood && (
          <div className="border-t pt-1">
            <h4 className="text-muted-foreground mb-1 flex items-center gap-1 text-xs font-medium">
<<<<<<< HEAD
              Mood {statusUpdate.emoji && <span className="text-sm">{statusUpdate.emoji}</span>}
            </h4>
            <div className="prose prose-neutral dark:prose-invert prose-xs">
              <Markdown remarkPlugins={[remarkGfm]}>{statusUpdate.mood}</Markdown>
=======
              Mood{" "}
              {statusUpdate.emoji && (
                <span className="text-sm">{statusUpdate.emoji}</span>
              )}
            </h4>
            <div className="prose prose-neutral dark:prose-invert prose-xs">
              <Markdown remarkPlugins={[remarkGfm]}>
                {statusUpdate.mood}
              </Markdown>
>>>>>>> d47a11bc
            </div>
          </div>
        )}
      </CardContent>
      <CardFooter className="pt-2">
        <div className="flex w-full items-center justify-between gap-2">
          <div className="flex gap-2">
            <Button asChild variant="ghost" size="sm" className="flex items-center gap-2">
              <Link
                to="/$organizationSlug/status-update/$statusUpdateId"
                params={{
                  organizationSlug,
                  statusUpdateId: statusUpdate.isDraft
                    ? dayjs(statusUpdate.effectiveFrom).startOf("day").format("YYYY-MM-DD")
                    : statusUpdate.id,
                }}
              >
                {statusUpdate.isDraft ? "Edit" : "View"}
              </Link>
            </Button>
            {!statusUpdate.isDraft && onShare && (
              <Button
                variant="ghost"
                size="sm"
                className="flex items-center gap-2"
                onClick={() => onShare(statusUpdate.id)}
              >
                <ShareIcon className="h-4 w-4" />
                <span className="hidden sm:inline">Share</span>
              </Button>
            )}
          </div>
        </div>
      </CardFooter>
    </Card>
  );
}<|MERGE_RESOLUTION|>--- conflicted
+++ resolved
@@ -1,13 +1,4 @@
-<<<<<<< HEAD
 import { Avatar, AvatarFallback, AvatarImage } from "@asyncstatus/ui/components/avatar";
-=======
-import { sessionQueryOptions } from "@/rpc/auth";
-import {
-  Avatar,
-  AvatarFallback,
-  AvatarImage,
-} from "@asyncstatus/ui/components/avatar";
->>>>>>> d47a11bc
 import { Badge } from "@asyncstatus/ui/components/badge";
 import { Button } from "@asyncstatus/ui/components/button";
 import {
@@ -32,10 +23,6 @@
 import { ShareIcon } from "lucide-react";
 import Markdown from "react-markdown";
 import remarkGfm from "remark-gfm";
-<<<<<<< HEAD
-=======
-
->>>>>>> d47a11bc
 import { formatInTimezone } from "@/lib/timezone";
 import { getFileUrl } from "@/lib/utils";
 import { sessionQueryOptions } from "@/rpc/auth";
@@ -88,40 +75,12 @@
   // Get user's preferred timezone, fallback to UTC
   const userTimezone = session.data?.user?.timezone || "UTC";
 
-  // Check if both dates are on the same day in user's timezone
-<<<<<<< HEAD
+  // Format dates in user's timezone
+  const formattedEffectiveFrom = formatInTimezone(effectiveFrom, userTimezone, "MMM d");
+  const formattedEffectiveTo = formatInTimezone(effectiveTo, userTimezone, "MMM d, yyyy");
   const effectiveFromDate = formatInTimezone(effectiveFrom, userTimezone, "yyyy-MM-dd");
   const effectiveToDate = formatInTimezone(effectiveTo, userTimezone, "yyyy-MM-dd");
   const isSameDay = effectiveFromDate === effectiveToDate;
-
-  // Format dates in user's timezone
-  const formattedEffectiveFrom = formatInTimezone(effectiveFrom, userTimezone, "MMM d");
-  const formattedEffectiveTo = formatInTimezone(effectiveTo, userTimezone, "MMM d, yyyy");
-=======
-  const effectiveFromDate = formatInTimezone(
-    effectiveFrom,
-    userTimezone,
-    "yyyy-MM-dd",
-  );
-  const effectiveToDate = formatInTimezone(
-    effectiveTo,
-    userTimezone,
-    "yyyy-MM-dd",
-  );
-  const isSameDay = effectiveFromDate === effectiveToDate;
-
-  // Format dates in user's timezone
-  const formattedEffectiveFrom = formatInTimezone(
-    effectiveFrom,
-    userTimezone,
-    "MMM d",
-  );
-  const formattedEffectiveTo = formatInTimezone(
-    effectiveTo,
-    userTimezone,
-    "MMM d, yyyy",
-  );
->>>>>>> d47a11bc
 
   // Sort items by order
   const sortedItems = [...statusUpdate.items].sort((a, b) => a.order - b.order);
@@ -193,17 +152,8 @@
                 key={item.id}
                 className={cn(
                   item.isBlocker && "marker:text-destructive",
-<<<<<<< HEAD
                   !item.isInProgress && !item.isBlocker && "marker:text-green-500",
                   item.isInProgress && !item.isBlocker && "marker:text-amber-500",
-=======
-                  !item.isInProgress &&
-                    !item.isBlocker &&
-                    "marker:text-green-500",
-                  item.isInProgress &&
-                    !item.isBlocker &&
-                    "marker:text-amber-500",
->>>>>>> d47a11bc
                 )}
               >
                 <Markdown remarkPlugins={[remarkGfm]}>{item.content}</Markdown>
@@ -211,30 +161,14 @@
             ))}
           </ul>
         ) : (
-<<<<<<< HEAD
           <p className="text-muted-foreground text-xs italic">No updates provided</p>
-=======
-          <p className="text-muted-foreground text-xs italic">
-            No updates provided
-          </p>
->>>>>>> d47a11bc
         )}
 
         {statusUpdate.notes && (
           <div className="border-t pt-1">
-<<<<<<< HEAD
             <h4 className="text-muted-foreground mb-1 text-xs font-medium">Notes</h4>
             <div className="prose prose-neutral dark:prose-invert prose-xs">
               <Markdown remarkPlugins={[remarkGfm]}>{statusUpdate.notes}</Markdown>
-=======
-            <h4 className="text-muted-foreground mb-1 text-xs font-medium">
-              Notes
-            </h4>
-            <div className="prose prose-neutral dark:prose-invert prose-xs">
-              <Markdown remarkPlugins={[remarkGfm]}>
-                {statusUpdate.notes}
-              </Markdown>
->>>>>>> d47a11bc
             </div>
           </div>
         )}
@@ -242,22 +176,10 @@
         {statusUpdate.mood && (
           <div className="border-t pt-1">
             <h4 className="text-muted-foreground mb-1 flex items-center gap-1 text-xs font-medium">
-<<<<<<< HEAD
               Mood {statusUpdate.emoji && <span className="text-sm">{statusUpdate.emoji}</span>}
             </h4>
             <div className="prose prose-neutral dark:prose-invert prose-xs">
               <Markdown remarkPlugins={[remarkGfm]}>{statusUpdate.mood}</Markdown>
-=======
-              Mood{" "}
-              {statusUpdate.emoji && (
-                <span className="text-sm">{statusUpdate.emoji}</span>
-              )}
-            </h4>
-            <div className="prose prose-neutral dark:prose-invert prose-xs">
-              <Markdown remarkPlugins={[remarkGfm]}>
-                {statusUpdate.mood}
-              </Markdown>
->>>>>>> d47a11bc
             </div>
           </div>
         )}
