import { sessionQueryOptions } from "@/rpc/auth";
import {
  getOrganizationQueryOptions,
  listOrganizationsQueryOptions,
  updateOrganizationMutationOptions,
} from "@/rpc/organization/organization";
import { zOrganizationUpdate } from "@asyncstatus/api/schema/organization";
import {
  Breadcrumb,
  BreadcrumbItem,
  BreadcrumbList,
  BreadcrumbPage,
} from "@asyncstatus/ui/components/breadcrumb";
import { Button } from "@asyncstatus/ui/components/button";
import { Card, CardContent } from "@asyncstatus/ui/components/card";
import { ImageUpload } from "@asyncstatus/ui/components/image-upload";
import { Input } from "@asyncstatus/ui/components/input";
import { Separator } from "@asyncstatus/ui/components/separator";
import { SidebarTrigger } from "@asyncstatus/ui/components/sidebar";
import {
  Tabs,
  TabsContent,
  TabsList,
  TabsTrigger,
} from "@asyncstatus/ui/components/tabs";
import { CreditCard, Github } from "@asyncstatus/ui/icons";
import { zodResolver } from "@hookform/resolvers/zod";
import slugify from "@sindresorhus/slugify";
import {
  useMutation,
  useQueryClient,
  useSuspenseQuery,
} from "@tanstack/react-query";
import {
  createFileRoute,
  useNavigate,
  useParams,
} from "@tanstack/react-router";
import { useForm } from "react-hook-form";
import React from "react";

import { getFileUrl } from "@/lib/utils";
import {
  Form,
  FormControl,
  FormField,
  FormItem,
  FormLabel,
  FormMessage,
} from "@/components/form";
import { GitHubIntegrationButton } from "@/components/github-integration-button";

// Add types for the member
interface Member {
  id: string;
  slackUsername?: string | null;
  role: string;
  [key: string]: any;
}

export const Route = createFileRoute("/$organizationSlug/_layout/settings")({
  component: RouteComponent,
});

// Add profile mutation function
async function updateMemberSlackUsername(organizationSlug: string, data: { slackUsername?: string | null }) {
  const response = await fetch(`/api/organization/${organizationSlug}/members/me/slack`, {
    method: "POST",
    headers: {
      "Content-Type": "application/json",
    },
    body: JSON.stringify(data),
  });
  
  if (!response.ok) {
    throw new Error("Failed to update Slack username");
  }
  
  return response.json();
}

function RouteComponent() {
  const params = useParams({ from: "/$organizationSlug" });
  const navigate = useNavigate();
  const queryClient = useQueryClient();

  const organizationQuery = useSuspenseQuery(
    getOrganizationQueryOptions(params.organizationSlug),
  );
  const updateOrganizationMutation = useMutation({
    ...updateOrganizationMutationOptions(),
    onSuccess: (data) => {
      queryClient.invalidateQueries({
        queryKey: getOrganizationQueryOptions(data.slug).queryKey,
      });
      queryClient.invalidateQueries({
        queryKey: getOrganizationQueryOptions(params.organizationSlug).queryKey,
      });
      queryClient.invalidateQueries({
        queryKey: listOrganizationsQueryOptions().queryKey,
      });
      queryClient.setQueryData(
        sessionQueryOptions().queryKey,
        (sessionData) => {
          if (!sessionData) {
            return sessionData;
          }
          return {
            ...sessionData,
            session: { ...sessionData.session, activeOrganizationId: data.id },
          };
        },
      );
      navigate({
        to: "/$organizationSlug/settings",
        params: { organizationSlug: data.slug },
        replace: true,
      });
    },
  });
  const form = useForm({
    resolver: zodResolver(zOrganizationUpdate),
    defaultValues: {
      name: organizationQuery.data?.organization.name || "",
      slug: organizationQuery.data?.organization.slug || "",
      logo: organizationQuery.data?.organization.logo || null,
    },
  });

  // Add profile form state
  const sessionQuery = useSuspenseQuery(sessionQueryOptions());
  const currentUser = sessionQuery.data?.user;
  const [slackUsername, setSlackUsername] = React.useState("");

  // Get the current member to get their slack username
  const currentMemberQuery = useSuspenseQuery<{ id: string; slackUsername?: string | null }>({
    queryKey: ['currentMember', params.organizationSlug],
    queryFn: async () => {
      const response = await fetch(`/api/organization/${params.organizationSlug}/members/me`);
      if (!response.ok) {
        throw new Error("Failed to fetch current member");
      }
      return response.json();
    },
  });

  React.useEffect(() => {
    if (currentMemberQuery.data?.slackUsername) {
      setSlackUsername(currentMemberQuery.data.slackUsername);
    }
  }, [currentMemberQuery.data]);

  const profileMutation = useMutation({
    mutationFn: (data: { slackUsername?: string | null }) => 
      updateMemberSlackUsername(params.organizationSlug, data),
    onSuccess: () => {
      queryClient.invalidateQueries({
        queryKey: ['currentMember', params.organizationSlug],
      });
    },
  });

  return (
    <>
      <header className="flex shrink-0 items-center justify-between gap-2">
        <div className="flex items-center gap-0">
          <SidebarTrigger className="-ml-1" />
          <Separator orientation="vertical" className="mr-2 h-4" />
          <Breadcrumb>
            <BreadcrumbList>
              <BreadcrumbItem>
                <BreadcrumbPage>Settings</BreadcrumbPage>
              </BreadcrumbItem>
            </BreadcrumbList>
          </Breadcrumb>
        </div>

        <div className="flex gap-2">
          <Button variant="secondary" asChild>
            <a
              href={import.meta.env.VITE_STRIPE_CUSTOMER_PORTAL}
              target="_blank"
              rel="noreferrer"
            >
              <CreditCard />
              Plan and billing
            </a>
          </Button>
        </div>
      </header>

      <div className="py-4">
        <Tabs defaultValue="general" className="w-full">
          <TabsList className="mb-4">
            <TabsTrigger value="general">General</TabsTrigger>
<<<<<<< HEAD
            <TabsTrigger value="integrations">Integrations</TabsTrigger>
=======
            <TabsTrigger value="profile">Profile</TabsTrigger>
>>>>>>> 3aba9ecf
          </TabsList>

          <TabsContent value="general" className="space-y-4">
            <Card>
              <CardContent>
                <Form {...form}>
                  <form
                    onSubmit={form.handleSubmit((values: any) => {
                      updateOrganizationMutation.mutate({
                        param: { idOrSlug: params.organizationSlug },
                        form: { ...values, slug: slugify(values.name) },
                      });
                    })}
                    className="space-y-4"
                  >
                    <div className="grid gap-5">
                      <FormField
                        control={form.control}
                        name="name"
                        render={({ field }) => (
                          <FormItem>
                            <FormLabel>Name</FormLabel>
                            <FormControl>
                              <Input {...field} />
                            </FormControl>
                            <FormMessage />
                          </FormItem>
                        )}
                      />

                      <FormField
                        control={form.control}
                        name="logo"
                        render={({ field }) => {
                          const value =
                            typeof field.value === "string"
                              ? getFileUrl({
                                  param: { idOrSlug: params.organizationSlug },
                                  query: { fileKey: field.value },
                                })
                              : field.value;

                          return (
                            <FormItem>
                              <FormLabel className="mb-2">Logo</FormLabel>
                              <FormControl>
                                <ImageUpload
                                  value={value}
                                  onChange={field.onChange}
                                />
                              </FormControl>
                              <FormMessage />
                            </FormItem>
                          );
                        }}
                      />
                    </div>

                    <Button
                      type="submit"
                      disabled={updateOrganizationMutation.isPending}
                    >
                      Save changes
                    </Button>
                  </form>
                </Form>
              </CardContent>
            </Card>
          </TabsContent>

<<<<<<< HEAD
          <TabsContent value="integrations" className="space-y-4">
            <Card>
              <CardContent className="pt-6">
                <div className="flex flex-col space-y-6">
                  <div className="flex items-center justify-between">
                    <div className="flex items-center space-x-4">
                      <div className="flex h-10 w-10 items-center justify-center rounded-md border border-gray-200 bg-white">
                        <Github className="h-5 w-5" />
                      </div>
                      <div>
                        <h3 className="text-base font-medium">GitHub</h3>
                        <p className="text-sm text-gray-500">
                          Connect your GitHub organization for team integration
                        </p>
                      </div>
                    </div>
                    <GitHubIntegrationButton
                      organizationSlug={params.organizationSlug}
                    />
                  </div>
                </div>
=======
          <TabsContent value="profile" className="space-y-4">
            <Card>
              <CardContent>
                <form
                  onSubmit={(e) => {
                    e.preventDefault();
                    profileMutation.mutate({ 
                      slackUsername: slackUsername || null 
                    });
                  }}
                  className="space-y-4"
                >
                  <div className="grid gap-5">
                    <div>
                      <FormLabel>Slack Username</FormLabel>
                      <FormControl>
                        <Input
                          value={slackUsername}
                          onChange={(e) => setSlackUsername(e.target.value)}
                          placeholder="Enter your Slack username"
                        />
                      </FormControl>
                      <p className="text-sm text-gray-500 mt-1">
                        Connect your Slack account to use the /asyncstatus command in this organization
                      </p>
                    </div>
                  </div>

                  <Button
                    type="submit"
                    disabled={profileMutation.isPending}
                  >
                    Save Slack Username
                  </Button>
                </form>
>>>>>>> 3aba9ecf
              </CardContent>
            </Card>
          </TabsContent>
        </Tabs>
      </div>
    </>
  );
}<|MERGE_RESOLUTION|>--- conflicted
+++ resolved
@@ -1,3 +1,4 @@
+import React from "react";
 import { sessionQueryOptions } from "@/rpc/auth";
 import {
   getOrganizationQueryOptions,
@@ -37,7 +38,6 @@
   useParams,
 } from "@tanstack/react-router";
 import { useForm } from "react-hook-form";
-import React from "react";
 
 import { getFileUrl } from "@/lib/utils";
 import {
@@ -63,19 +63,25 @@
 });
 
 // Add profile mutation function
-async function updateMemberSlackUsername(organizationSlug: string, data: { slackUsername?: string | null }) {
-  const response = await fetch(`/api/organization/${organizationSlug}/members/me/slack`, {
-    method: "POST",
-    headers: {
-      "Content-Type": "application/json",
-    },
-    body: JSON.stringify(data),
-  });
-  
+async function updateMemberSlackUsername(
+  organizationSlug: string,
+  data: { slackUsername?: string | null },
+) {
+  const response = await fetch(
+    `/api/organization/${organizationSlug}/members/me/slack`,
+    {
+      method: "POST",
+      headers: {
+        "Content-Type": "application/json",
+      },
+      body: JSON.stringify(data),
+    },
+  );
+
   if (!response.ok) {
     throw new Error("Failed to update Slack username");
   }
-  
+
   return response.json();
 }
 
@@ -133,10 +139,15 @@
   const [slackUsername, setSlackUsername] = React.useState("");
 
   // Get the current member to get their slack username
-  const currentMemberQuery = useSuspenseQuery<{ id: string; slackUsername?: string | null }>({
-    queryKey: ['currentMember', params.organizationSlug],
+  const currentMemberQuery = useSuspenseQuery<{
+    id: string;
+    slackUsername?: string | null;
+  }>({
+    queryKey: ["currentMember", params.organizationSlug],
     queryFn: async () => {
-      const response = await fetch(`/api/organization/${params.organizationSlug}/members/me`);
+      const response = await fetch(
+        `/api/organization/${params.organizationSlug}/members/me`,
+      );
       if (!response.ok) {
         throw new Error("Failed to fetch current member");
       }
@@ -151,11 +162,11 @@
   }, [currentMemberQuery.data]);
 
   const profileMutation = useMutation({
-    mutationFn: (data: { slackUsername?: string | null }) => 
+    mutationFn: (data: { slackUsername?: string | null }) =>
       updateMemberSlackUsername(params.organizationSlug, data),
     onSuccess: () => {
       queryClient.invalidateQueries({
-        queryKey: ['currentMember', params.organizationSlug],
+        queryKey: ["currentMember", params.organizationSlug],
       });
     },
   });
@@ -193,11 +204,8 @@
         <Tabs defaultValue="general" className="w-full">
           <TabsList className="mb-4">
             <TabsTrigger value="general">General</TabsTrigger>
-<<<<<<< HEAD
             <TabsTrigger value="integrations">Integrations</TabsTrigger>
-=======
             <TabsTrigger value="profile">Profile</TabsTrigger>
->>>>>>> 3aba9ecf
           </TabsList>
 
           <TabsContent value="general" className="space-y-4">
@@ -268,7 +276,6 @@
             </Card>
           </TabsContent>
 
-<<<<<<< HEAD
           <TabsContent value="integrations" className="space-y-4">
             <Card>
               <CardContent className="pt-6">
@@ -290,15 +297,18 @@
                     />
                   </div>
                 </div>
-=======
+              </CardContent>
+            </Card>
+          </TabsContent>
+
           <TabsContent value="profile" className="space-y-4">
             <Card>
               <CardContent>
                 <form
                   onSubmit={(e) => {
                     e.preventDefault();
-                    profileMutation.mutate({ 
-                      slackUsername: slackUsername || null 
+                    profileMutation.mutate({
+                      slackUsername: slackUsername || null,
                     });
                   }}
                   className="space-y-4"
@@ -313,20 +323,17 @@
                           placeholder="Enter your Slack username"
                         />
                       </FormControl>
-                      <p className="text-sm text-gray-500 mt-1">
-                        Connect your Slack account to use the /asyncstatus command in this organization
+                      <p className="mt-1 text-sm text-gray-500">
+                        Connect your Slack account to use the /asyncstatus
+                        command in this organization
                       </p>
                     </div>
                   </div>
 
-                  <Button
-                    type="submit"
-                    disabled={profileMutation.isPending}
-                  >
+                  <Button type="submit" disabled={profileMutation.isPending}>
                     Save Slack Username
                   </Button>
                 </form>
->>>>>>> 3aba9ecf
               </CardContent>
             </Card>
           </TabsContent>
