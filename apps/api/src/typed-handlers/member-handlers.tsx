--- conflicted
+++ resolved
@@ -81,11 +81,8 @@
       githubId,
       slackId,
       discordId,
-<<<<<<< HEAD
       gitlabId,
-=======
       linearId,
->>>>>>> b522ed26
       ...userUpdates
     } = input;
     const existingMember = await db.query.member.findFirst({
@@ -128,17 +125,15 @@
       } else if (discordId === null && existingMember.discordId) {
         await tx.update(member).set({ discordId: null }).where(eq(member.id, memberId));
       }
-<<<<<<< HEAD
       if (gitlabId) {
         await tx.update(member).set({ gitlabId }).where(eq(member.id, memberId));
       } else if (gitlabId === null && existingMember.gitlabId) {
         await tx.update(member).set({ gitlabId: null }).where(eq(member.id, memberId));
-=======
+      }
       if (linearId) {
         await tx.update(member).set({ linearId }).where(eq(member.id, memberId));
       } else if (linearId === null && existingMember.linearId) {
         await tx.update(member).set({ linearId: null }).where(eq(member.id, memberId));
->>>>>>> b522ed26
       }
       if (archivedAt) {
         await tx
