import { WorkflowEntrypoint, type WorkflowEvent, type WorkflowStep } from "cloudflare:workers";
import { dayjs } from "@asyncstatus/dayjs";
import { DiscordActivitySummaryEmail } from "@asyncstatus/email/organization/discord-activity-summary-email";
import { GithubActivitySummaryEmail } from "@asyncstatus/email/organization/github-activity-summary-email";
import { GitlabActivitySummaryEmail } from "@asyncstatus/email/organization/gitlab-activity-summary-email";
import { SlackActivitySummaryEmail } from "@asyncstatus/email/organization/slack-activity-summary-email";
import { StatusUpdatesSummaryEmail } from "@asyncstatus/email/organization/status-updates-summary-email";
import { TeamStatusUpdatesSummaryEmail } from "@asyncstatus/email/organization/team-status-updates-summary-email";
import { UserStatusUpdatesSummaryEmail } from "@asyncstatus/email/organization/user-status-updates-summary-email";
import { createOpenRouter } from "@openrouter/ai-sdk-provider";
import { WebClient as SlackWebClient } from "@slack/web-api";
import { generateId } from "better-auth";
import { and, eq, inArray } from "drizzle-orm";
import { Resend } from "resend";
import Stripe from "stripe";
import * as schema from "../../db";
import { createDb } from "../../db/db";
import { calculateNextScheduleExecution } from "../../lib/calculate-next-schedule-execution";
import type { HonoEnv } from "../../lib/env";
import { getOrganizationPlan } from "../../lib/get-organization-plan";
import { isTuple } from "../../lib/is-tuple";
import { summarizeDiscordActivity } from "../summarization/summarize-discord-activity/summarize-discord-activity";
import { summarizeGithubActivity } from "../summarization/summarize-github-activity/summarize-github-activity";
<<<<<<< HEAD
import { summarizeGitlabActivity } from "../summarization/summarize-gitlab-activity/summarize-gitlab-activity";
=======
import { summarizeLinearActivity } from "../summarization/summarize-linear-activity/summarize-linear-activity";
>>>>>>> b522ed26
import { summarizeOrganizationStatusUpdates } from "../summarization/summarize-organization-status-updates/summarize-organization-status-updates";
import { summarizeSlackActivity } from "../summarization/summarize-slack-activity/summarize-slack-activity";
import { summarizeTeamStatusUpdates } from "../summarization/summarize-team-status-updates/summarize-team-status-updates";
import { summarizeUserStatusUpdates } from "../summarization/summarize-user-status-updates/summarize-user-status-updates";

export type SendSummariesWorkflowParams = {
  scheduleRunId: string;
  organizationId: string;
};

interface ResolvedDeliveryTarget {
  type: "email" | "slack_channel" | "discord_channel";
  target: string; // email address or channel ID
  displayName: string; // for logging
}

export class SendSummariesWorkflow extends WorkflowEntrypoint<
  HonoEnv["Bindings"],
  SendSummariesWorkflowParams
> {
  async run(event: WorkflowEvent<SendSummariesWorkflowParams>, step: WorkflowStep) {
    const { scheduleRunId, organizationId } = event.payload;
    const db = createDb(this.env);

    // Step 1: Initialize and get schedule details
    const initData = await step.do("initialize", async () => {
      const scheduleRun = await db.query.scheduleRun.findFirst({
        where: and(
          eq(schema.scheduleRun.id, scheduleRunId),
          eq(schema.scheduleRun.status, "pending"),
        ),
        with: {
          schedule: {
            with: {
              organization: true,
            },
          },
        },
      });

      if (!scheduleRun) {
        throw new Error("Schedule run not found or not in pending status");
      }

      if (scheduleRun.schedule.organizationId !== organizationId) {
        throw new Error("Organization ID mismatch");
      }

      if (!scheduleRun.schedule.isActive) {
        throw new Error("Schedule is not active");
      }

      // Mark schedule run as running
      await db
        .update(schema.scheduleRun)
        .set({
          status: "running",
          lastExecutionAt: new Date(),
          updatedAt: new Date(),
        })
        .where(eq(schema.scheduleRun.id, scheduleRunId));

      return {
        scheduleId: scheduleRun.schedule.id,
        scheduleConfig: scheduleRun.schedule.config,
        scheduleName: scheduleRun.schedule.name,
        scheduleIsActive: scheduleRun.schedule.isActive,
        organizationName: scheduleRun.schedule.organization.name,
        organizationSlug: scheduleRun.schedule.organization.slug,
        scheduleRunExecutionCount: scheduleRun.executionCount,
        scheduleRunCreatedByMemberId: scheduleRun.createdByMemberId,
        scheduleRunLastExecutionAt: scheduleRun.lastExecutionAt,
        scheduleRunNextExecutionAt: scheduleRun.nextExecutionAt,
      };
    });

    // Step 2: Generate summaries according to schedule config and save them
    const { generatedSummaries, primarySummary } = await step.do(
      "generate-summaries",
      {
        retries: { limit: 3, delay: 30, backoff: "exponential" },
      },
      async () => {
        const openRouterProvider = createOpenRouter({ apiKey: this.env.OPENROUTER_API_KEY });
        const now = dayjs.utc();

        // Calculate time range for summary based on schedule run timing
        let effectiveFrom: string;

        if (initData.scheduleRunLastExecutionAt) {
          // Use the last execution time as the starting point
          effectiveFrom = dayjs.utc(initData.scheduleRunLastExecutionAt).toISOString();
        } else {
          // For first run, calculate based on schedule recurrence or fall back to 1 day
          const scheduleConfig = initData.scheduleConfig as schema.ScheduleConfig;
          if (scheduleConfig?.recurrence === "daily") {
            effectiveFrom = now.subtract(1, "day").startOf("day").toISOString();
          } else if (scheduleConfig?.recurrence === "weekly") {
            effectiveFrom = now.subtract(1, "week").startOf("day").toISOString();
          } else if (scheduleConfig?.recurrence === "monthly") {
            effectiveFrom = now.subtract(1, "month").startOf("day").toISOString();
          } else {
            // Default fallback
            effectiveFrom = now.subtract(1, "day").startOf("day").toISOString();
          }
        }

        const effectiveTo = now.endOf("day").toISOString();

        try {
          const stripe = new Stripe(this.env.STRIPE_SECRET_KEY);
          const orgPlan = await getOrganizationPlan(
            db,
            stripe,
            this.env.STRIPE_KV,
            organizationId,
            {
              basic: this.env.STRIPE_BASIC_PRICE_ID,
              startup: this.env.STRIPE_STARTUP_PRICE_ID,
              enterprise: this.env.STRIPE_ENTERPRISE_PRICE_ID,
            },
          );
          if (!orgPlan) {
            throw new Error("Organization plan not found");
          }

          const scheduleConfig = initData.scheduleConfig as schema.ScheduleConfigSendSummaries;
          const summaryFor =
            scheduleConfig.summaryFor && scheduleConfig.summaryFor.length > 0
              ? scheduleConfig.summaryFor
              : ([{ type: "organization", value: initData.organizationSlug }] as any);

          const generatedSummaries: Array<{
            type:
              | "organization_status_updates"
              | "team_status_updates"
              | "user_status_updates"
              | "github_activity"
              | "gitlab_activity"
              | "slack_activity"
              | "discord_activity"
              | "linear_activity";
            teamId?: string;
            userId?: string;
            content: any;
            effectiveFrom: string;
            effectiveTo: string;
          }> = [];

          // Preload members to map memberId -> userId for any member summaries
          const memberIds = summaryFor
            .filter((s: any) => s?.type === "member")
            .map((s: any) => s.value as string);
          const memberMap = new Map<string, { id: string; userId: string }>();
          if (memberIds.length > 0) {
            const members = await db.query.member.findMany({
              where: inArray(schema.member.id, memberIds),
            });
            for (const m of members) {
              if (m?.id && m?.userId) memberMap.set(m.id, { id: m.id, userId: m.userId });
            }
          }

          for (const target of summaryFor) {
            if (!target) continue;
            if (target.type === "organization") {
              const content = await summarizeOrganizationStatusUpdates({
                db,
                openRouterProvider,
                organizationId,
                plan: orgPlan.plan,
                kv: this.env.STRIPE_KV,
                aiLimits: {
                  basic: parseInt(this.env.AI_BASIC_MONTHLY_LIMIT),
                  startup: parseInt(this.env.AI_STARTUP_MONTHLY_LIMIT),
                  enterprise: parseInt(this.env.AI_ENTERPRISE_MONTHLY_LIMIT),
                },
                effectiveFrom,
                effectiveTo,
              });
              generatedSummaries.push({
                type: "organization_status_updates",
                content,
                effectiveFrom,
                effectiveTo,
              });
              continue;
            }
            if (target.type === "team") {
              const teamId = target.value as string;
              const content = await summarizeTeamStatusUpdates({
                db,
                openRouterProvider,
                organizationId,
                teamId,
                plan: orgPlan.plan,
                kv: this.env.STRIPE_KV,
                aiLimits: {
                  basic: parseInt(this.env.AI_BASIC_MONTHLY_LIMIT),
                  startup: parseInt(this.env.AI_STARTUP_MONTHLY_LIMIT),
                  enterprise: parseInt(this.env.AI_ENTERPRISE_MONTHLY_LIMIT),
                },
                effectiveFrom,
                effectiveTo,
              });
              generatedSummaries.push({
                type: "team_status_updates",
                teamId,
                content,
                effectiveFrom,
                effectiveTo,
              });
              continue;
            }
            if (target.type === "member") {
              const memberId = target.value as string;
              const mapped = memberMap.get(memberId);
              if (!mapped?.userId) continue;
              const content = await summarizeUserStatusUpdates({
                db,
                openRouterProvider,
                organizationId,
                userId: mapped.userId,
                plan: orgPlan.plan,
                kv: this.env.STRIPE_KV,
                aiLimits: {
                  basic: parseInt(this.env.AI_BASIC_MONTHLY_LIMIT),
                  startup: parseInt(this.env.AI_STARTUP_MONTHLY_LIMIT),
                  enterprise: parseInt(this.env.AI_ENTERPRISE_MONTHLY_LIMIT),
                },
                effectiveFrom,
                effectiveTo,
              });
              generatedSummaries.push({
                type: "user_status_updates",
                userId: mapped.userId,
                content,
                effectiveFrom,
                effectiveTo,
              });
              continue;
            }
            if (target.type === "anyGithub" || target.type === "githubRepository") {
              const repositoryIds =
                target.type === "githubRepository" ? [target.value as string] : [];
              const content = await summarizeGithubActivity({
                db,
                openRouterProvider,
                organizationId,
                repositoryIds,
                plan: orgPlan.plan,
                kv: this.env.STRIPE_KV,
                aiLimits: {
                  basic: parseInt(this.env.AI_BASIC_MONTHLY_LIMIT),
                  startup: parseInt(this.env.AI_STARTUP_MONTHLY_LIMIT),
                  enterprise: parseInt(this.env.AI_ENTERPRISE_MONTHLY_LIMIT),
                },
                effectiveFrom,
                effectiveTo,
              });
              generatedSummaries.push({
                type: "github_activity",
                content,
                effectiveFrom,
                effectiveTo,
              });
              continue;
            }
            if (target.type === "anySlack" || target.type === "slackChannel") {
              const channelIds = target.type === "slackChannel" ? [target.value as string] : [];
              const content = await summarizeSlackActivity({
                db,
                openRouterProvider,
                organizationId,
                channelIds,
                plan: orgPlan.plan,
                kv: this.env.STRIPE_KV,
                aiLimits: {
                  basic: parseInt(this.env.AI_BASIC_MONTHLY_LIMIT),
                  startup: parseInt(this.env.AI_STARTUP_MONTHLY_LIMIT),
                  enterprise: parseInt(this.env.AI_ENTERPRISE_MONTHLY_LIMIT),
                },
                effectiveFrom,
                effectiveTo,
              });
              generatedSummaries.push({
                type: "slack_activity",
                content,
                effectiveFrom,
                effectiveTo,
              });
              continue;
            }
            if (target.type === "anyGitlab" || target.type === "gitlabProject") {
              const projectIds = target.type === "gitlabProject" ? [target.value as string] : [];
              const content = await summarizeGitlabActivity({
                db,
                openRouterProvider,
                organizationId,
                projectIds,
                plan: orgPlan.plan,
                kv: this.env.STRIPE_KV,
                aiLimits: {
                  basic: parseInt(this.env.AI_BASIC_MONTHLY_LIMIT),
                  startup: parseInt(this.env.AI_STARTUP_MONTHLY_LIMIT),
                  enterprise: parseInt(this.env.AI_ENTERPRISE_MONTHLY_LIMIT),
                },
                effectiveFrom,
                effectiveTo,
              });
              generatedSummaries.push({
                type: "gitlab_activity",
                content,
                effectiveFrom,
                effectiveTo,
              });
              continue;
            }
            if (target.type === "anyDiscord" || target.type === "discordChannel") {
              const channelIds = target.type === "discordChannel" ? [target.value as string] : [];
              const content = await summarizeDiscordActivity({
                db,
                openRouterProvider,
                organizationId,
                channelIds,
                plan: orgPlan.plan,
                kv: this.env.STRIPE_KV,
                aiLimits: {
                  basic: parseInt(this.env.AI_BASIC_MONTHLY_LIMIT),
                  startup: parseInt(this.env.AI_STARTUP_MONTHLY_LIMIT),
                  enterprise: parseInt(this.env.AI_ENTERPRISE_MONTHLY_LIMIT),
                },
                effectiveFrom,
                effectiveTo,
              });
              generatedSummaries.push({
                type: "discord_activity",
                content,
                effectiveFrom,
                effectiveTo,
              });
              continue;
            }
            if (
              target.type === "anyLinear" ||
              target.type === "linearTeam" ||
              target.type === "linearProject"
            ) {
              const teamIds = target.type === "linearTeam" ? [target.value as string] : [];
              const projectIds = target.type === "linearProject" ? [target.value as string] : [];
              const content = await summarizeLinearActivity({
                db,
                openRouterProvider,
                organizationId,
                teamIds,
                projectIds,
                plan: orgPlan.plan,
                kv: this.env.STRIPE_KV,
                aiLimits: {
                  basic: parseInt(this.env.AI_BASIC_MONTHLY_LIMIT),
                  startup: parseInt(this.env.AI_STARTUP_MONTHLY_LIMIT),
                  enterprise: parseInt(this.env.AI_ENTERPRISE_MONTHLY_LIMIT),
                },
                effectiveFrom,
                effectiveTo,
              });
              generatedSummaries.push({
                type: "linear_activity",
                content,
                effectiveFrom,
                effectiveTo,
              });
            }
          }

          if (generatedSummaries.length === 0) {
            throw new Error("No summaries generated based on schedule configuration");
          }

          const nowDate = new Date();
          const batchInserts = generatedSummaries.map((s) =>
            db.insert(schema.summary).values({
              id: generateId(),
              organizationId,
              teamId: s.teamId ?? null,
              userId: s.userId ?? null,
              type: s.type as any,
              effectiveFrom: new Date(s.effectiveFrom),
              effectiveTo: new Date(s.effectiveTo),
              content: s.content as any,
              createdAt: nowDate,
              updatedAt: nowDate,
              publishedAt: nowDate,
            }),
          );
          if (isTuple(batchInserts)) {
            await db.batch(batchInserts);
          }

          // Pick a primary summary for message delivery
          const pickByType = (t: string) => generatedSummaries.find((s) => s.type === (t as any));
          const primary =
            pickByType("organization_status_updates") ||
            pickByType("team_status_updates") ||
            pickByType("user_status_updates") ||
            pickByType("slack_activity") ||
            pickByType("github_activity") ||
            pickByType("gitlab_activity") ||
            pickByType("discord_activity");

          // Normalize primary summary to shape { generalSummary, userSummaries[] }
          const primarySummary = (() => {
            if (!primary) return null as any;
            const c: any = primary.content;
            if (
              primary.type === "organization_status_updates" ||
              primary.type === "team_status_updates"
            ) {
              return {
                generalSummary: c.generalSummary ?? null,
                userSummaries: Array.isArray(c.userSummaries) ? c.userSummaries : [],
                effectiveFrom,
                effectiveTo,
              };
            }
            if (primary.type === "user_status_updates") {
              return {
                generalSummary: c.generalSummary ?? null,
                userSummaries: Array.isArray(c.items)
                  ? c.items.map((i: any) => ({ content: i.content }))
                  : [],
                effectiveFrom,
                effectiveTo,
              };
            }
            if (primary.type === "github_activity") {
              return {
                generalSummary: c.generalSummary ?? null,
                userSummaries: Array.isArray(c.repoSummaries) ? c.repoSummaries : [],
                effectiveFrom,
                effectiveTo,
              };
            }
            if (primary.type === "gitlab_activity") {
              return {
                generalSummary: c.generalSummary ?? null,
                userSummaries: Array.isArray(c.projectSummaries) ? c.projectSummaries : [],
                effectiveFrom,
                effectiveTo,
              };
            }
            if (primary.type === "slack_activity" || primary.type === "discord_activity") {
              return {
                generalSummary: c.generalSummary ?? null,
                userSummaries: Array.isArray(c.channelSummaries) ? c.channelSummaries : [],
                effectiveFrom,
                effectiveTo,
              };
            }
            return { generalSummary: null, userSummaries: [], effectiveFrom, effectiveTo } as any;
          })();

          return { generatedSummaries, primarySummary };
        } catch (error) {
          console.error("Failed to generate summaries:", error);
          throw error;
        }
      },
    );

    // Step 3: Resolve delivery targets
    const deliveryTargets = await step.do("resolve-delivery-targets", async () => {
      const config = initData.scheduleConfig as schema.ScheduleConfigSendSummaries;
      const targets: ResolvedDeliveryTarget[] = [];

      // Get Slack integration for this organization
      const slackIntegration = await db.query.slackIntegration.findFirst({
        where: eq(schema.slackIntegration.organizationId, organizationId),
      });

      const discordIntegration = await db.query.discordIntegration.findFirst({
        where: eq(schema.discordIntegration.organizationId, organizationId),
      });

      // Collect all IDs first to avoid N+1 queries
      const memberIds = new Set<string>();
      const teamIds = new Set<string>();
      const slackChannelIds = new Set<string>();
      const discordChannelIds = new Set<string>();
      const customEmails = new Set<string>();

      // Analyze delivery methods and collect IDs
      for (const deliveryMethod of config.deliveryMethods || []) {
        if (!deliveryMethod) continue;

        switch (deliveryMethod.type) {
          case "member":
            memberIds.add(deliveryMethod.value);
            break;
          case "team":
            teamIds.add(deliveryMethod.value);
            break;
          case "slackChannel":
            slackChannelIds.add(deliveryMethod.value);
            break;
          case "discordChannel":
            discordChannelIds.add(deliveryMethod.value);
            break;
          case "customEmail":
            customEmails.add(deliveryMethod.value);
            break;
        }
      }

      // Batch query all required data
      const [members, teams, slackChannels, discordChannels, allMembersForEveryone] =
        await Promise.all([
          // Get all required members
          memberIds.size > 0
            ? db.query.member.findMany({
                where: inArray(schema.member.id, [...memberIds]),
                with: { user: true },
              })
            : [],

          // Get all required teams with their memberships
          teamIds.size > 0
            ? db.query.team.findMany({
                where: inArray(schema.team.id, [...teamIds]),
                with: {
                  teamMemberships: {
                    with: {
                      member: {
                        with: { user: true },
                      },
                    },
                  },
                },
              })
            : [],

          // Get all Slack channels
          slackChannelIds.size > 0 && slackIntegration
            ? db.query.slackChannel.findMany({
                where: inArray(schema.slackChannel.id, [...slackChannelIds]),
              })
            : [],

          // Get all Discord channels
          discordChannelIds.size > 0 && discordIntegration
            ? db.query.discordChannel.findMany({
                where: inArray(schema.discordChannel.id, [...discordChannelIds]),
              })
            : [],

          // Get all organization members if deliverToEveryone is true
          config.deliveryMethods.some((g) => g?.type === "organization")
            ? db.query.member.findMany({
                where: eq(schema.member.organizationId, organizationId),
                with: { user: true },
              })
            : [],
        ]);

      // Create lookup maps for efficient resolution
      const memberMap = new Map(members.map((m) => [m.id, m]));
      const teamMap = new Map(teams.map((t) => [t.id, t]));
      const slackChannelMap = new Map(slackChannels.map((c) => [c.id, c]));
      const discordChannelMap = new Map(discordChannels.map((c) => [c.id, c]));

      // Now resolve delivery targets using the batched data
      for (const deliveryMethod of config.deliveryMethods || []) {
        if (!deliveryMethod) continue;

        switch (deliveryMethod.type) {
          case "member": {
            const member = memberMap.get(deliveryMethod.value);
            if (member?.user.email) {
              targets.push({
                type: "email",
                target: member.user.email,
                displayName: member.user.name || member.user.email,
              });
            }
            continue;
          }

          case "slackChannel": {
            if (slackIntegration) {
              const channel = slackChannelMap.get(deliveryMethod.value);
              if (!channel) {
                console.log(
                  `Skipping Slack channel ${deliveryMethod.value} because it was not found`,
                );
                continue;
              }

              targets.push({
                type: "slack_channel",
                target: channel.channelId,
                displayName: `#${channel.name}`,
              });
            }
            continue;
          }

          case "discordChannel": {
            if (discordIntegration) {
              const channel = discordChannelMap.get(deliveryMethod.value);
              if (!channel) {
                console.log(
                  `Skipping Discord channel ${deliveryMethod.value} because it was not found`,
                );
                continue;
              }

              targets.push({
                type: "discord_channel",
                target: channel.channelId,
                displayName: `#${channel.name}`,
              });
            }
            continue;
          }

          case "customEmail": {
            customEmails.add(deliveryMethod.value);
            break;
          }

          case "team": {
            const team = teamMap.get(deliveryMethod.value);
            if (team) {
              for (const membership of team.teamMemberships) {
                if (membership.member?.user.email) {
                  targets.push({
                    type: "email",
                    target: membership.member.user.email,
                    displayName: membership.member.user.name || membership.member.user.email,
                  });
                }
              }
            }
            continue;
          }
        }
      }

      // Handle deliverToEveryone flag
      for (const member of allMembersForEveryone) {
        targets.push({
          type: "email",
          target: member.user.email,
          displayName: member.user.name || member.user.email,
        });
      }

      // Remove duplicates
      const uniqueTargets = targets.filter(
        (target, index, self) =>
          index === self.findIndex((t) => t.type === target.type && t.target === target.target),
      );

      console.log(`Resolved ${uniqueTargets.length} unique delivery targets:`, uniqueTargets);
      return uniqueTargets;
    });

    // Step 4: Create task tracking records
    await step.do("create-task-tracking", async () => {
      const tasks = deliveryTargets.map((target) => ({
        id: generateId(),
        scheduleRunId,
        status: "pending" as const,
        results: {
          type: target.type,
          target: target.target,
          displayName: target.displayName,
        },
        attempts: 0,
        maxAttempts: 3,
        createdAt: new Date(),
      }));

      if (tasks.length > 0) {
        await db.insert(schema.scheduleRunTask).values(tasks);
      }
    });

    // Step 5: Send Slack messages
    const slackResults = await step.do(
      "send-slack-messages",
      {
        retries: { limit: 3, delay: 10, backoff: "exponential" },
      },
      async () => {
        const slackTargets = deliveryTargets.filter((t) => t.type.startsWith("slack_"));
        if (slackTargets.length === 0) return { sent: 0, failed: 0 };

        const slackIntegration = await db.query.slackIntegration.findFirst({
          where: eq(schema.slackIntegration.organizationId, organizationId),
        });

        if (!slackIntegration) {
          console.log("No Slack integration found, skipping Slack messages");
          return { sent: 0, failed: slackTargets.length };
        }

        const slackClient = new SlackWebClient(slackIntegration.botAccessToken);

        let sent = 0;
        let failed = 0;

        for (const target of slackTargets) {
          const viewUpdatesLink = `${this.env.WEB_APP_URL}/${initData.organizationSlug}`;
          let allSent = true;
          const errors: string[] = [];

          for (const s of generatedSummaries) {
            const periodLine = `📅 *Period:* ${dayjs(s.effectiveFrom).format("MMM D")} - ${dayjs(s.effectiveTo).format("MMM D, YYYY")}`;

            let header = `*Summary for ${initData.organizationName}*`;
            const sections: string[] = [];

            if (s.type === "organization_status_updates") {
              header = `*Organization status updates — ${initData.organizationName}*`;
              if (s.content.generalSummary)
                sections.push(`🌟 *Team Overview*\n${s.content.generalSummary}`);
              if (Array.isArray(s.content.userSummaries) && s.content.userSummaries.length > 0) {
                sections.push(
                  [
                    `👥 *Individual Updates*`,
                    ...s.content.userSummaries.map((u: any) => `• ${u.content}`),
                  ].join("\n"),
                );
              }
            } else if (s.type === "team_status_updates") {
              header = `*Team status updates — ${initData.organizationName}*`;
              if (s.content.generalSummary)
                sections.push(`🌟 *Team Overview*\n${s.content.generalSummary}`);
              if (Array.isArray(s.content.userSummaries) && s.content.userSummaries.length > 0) {
                sections.push(
                  [
                    `👥 *Individual Updates*`,
                    ...s.content.userSummaries.map((u: any) => `• ${u.content}`),
                  ].join("\n"),
                );
              }
            } else if (s.type === "user_status_updates") {
              header = `*User status summary — ${initData.organizationName}*`;
              if (s.content.generalSummary)
                sections.push(`🌟 *Overview*\n${s.content.generalSummary}`);
              if (Array.isArray(s.content.items) && s.content.items.length > 0) {
                sections.push(
                  [`✅ *Highlights*`, ...s.content.items.map((i: any) => `• ${i.content}`)].join(
                    "\n",
                  ),
                );
              }
            } else if (s.type === "github_activity") {
              header = `*GitHub activity — ${initData.organizationName}*`;
              if (s.content.generalSummary)
                sections.push(`🌟 *Overview*\n${s.content.generalSummary}`);
              if (Array.isArray(s.content.repoSummaries) && s.content.repoSummaries.length > 0) {
                sections.push(
                  [
                    `📦 *Repository Highlights*`,
                    ...s.content.repoSummaries.map((r: any) => `• ${r.content}`),
                  ].join("\n"),
                );
              }
            } else if (s.type === "gitlab_activity") {
              header = `*GitLab activity — ${initData.organizationName}*`;
              if (s.content.generalSummary)
                sections.push(`🌟 *Overview*\n${s.content.generalSummary}`);
              if (
                Array.isArray(s.content.projectSummaries) &&
                s.content.projectSummaries.length > 0
              ) {
                sections.push(
                  [
                    `📦 *Project Highlights*`,
                    ...s.content.projectSummaries.map((p: any) => `• ${p.content}`),
                  ].join("\n"),
                );
              }
            } else if (s.type === "slack_activity") {
              header = `*Slack activity — ${initData.organizationName}*`;
              if (s.content.generalSummary)
                sections.push(`🌟 *Overview*\n${s.content.generalSummary}`);
              if (
                Array.isArray(s.content.channelSummaries) &&
                s.content.channelSummaries.length > 0
              ) {
                sections.push(
                  [
                    `#️⃣ *Channel Highlights*`,
                    ...s.content.channelSummaries.map((c: any) => `• ${c.content}`),
                  ].join("\n"),
                );
              }
            } else if (s.type === "discord_activity") {
              header = `*Discord activity — ${initData.organizationName}*`;
              if (s.content.generalSummary)
                sections.push(`🌟 *Overview*\n${s.content.generalSummary}`);
              if (
                Array.isArray(s.content.channelSummaries) &&
                s.content.channelSummaries.length > 0
              ) {
                sections.push(
                  [
                    `#️⃣ *Channel Highlights*`,
                    ...s.content.channelSummaries.map((c: any) => `• ${c.content}`),
                  ].join("\n"),
                );
              }
            }

            const slackMessage = [
              header,
              "",
              ...sections,
              "",
              periodLine,
              "",
              `<${viewUpdatesLink}|View details →>`,
            ].join("\n");

            try {
              await slackClient.chat.postMessage({
                channel: target.target,
                text: header,
                unfurl_links: false,
                unfurl_media: false,
                blocks: [
                  {
                    type: "section",
                    text: {
                      type: "mrkdwn",
                      text: slackMessage,
                    },
                  },
                ],
              });
            } catch (error) {
              allSent = false;
              const errorMessage = error instanceof Error ? error.message : String(error);
              errors.push(errorMessage);
              console.error(
                `❌ Failed to send ${s.type} Slack summary to ${target.displayName}:`,
                error,
              );
            }
          }

          if (allSent) {
            await db
              .update(schema.scheduleRunTask)
              .set({
                status: "completed",
                results: {
                  ...target,
                  success: true,
                  sentAt: new Date().toISOString(),
                },
                updatedAt: new Date(),
              })
              .where(
                and(
                  eq(schema.scheduleRunTask.scheduleRunId, scheduleRunId),
                  eq(schema.scheduleRunTask.results, target as unknown as Record<string, unknown>),
                ),
              );
            sent++;
            console.log(`✅ Sent all Slack summaries to ${target.displayName}`);
          } else {
            await db
              .update(schema.scheduleRunTask)
              .set({
                status: "failed",
                results: {
                  ...target,
                  success: false,
                  error: errors.join(" | "),
                  failedAt: new Date().toISOString(),
                },
                attempts: 1,
                updatedAt: new Date(),
              })
              .where(
                and(
                  eq(schema.scheduleRunTask.scheduleRunId, scheduleRunId),
                  eq(schema.scheduleRunTask.results, target as unknown as Record<string, unknown>),
                ),
              );
            failed++;
          }
        }

        return { sent, failed };
      },
    );

    // Step 6: Send Discord messages
    const discordResults = await step.do(
      "send-discord-messages",
      {
        retries: { limit: 3, delay: 10, backoff: "exponential" },
      },
      async () => {
        const discordTargets = deliveryTargets.filter((t) => t.type.startsWith("discord_"));
        if (discordTargets.length === 0) return { sent: 0, failed: 0 };

        const discordIntegration = await db.query.discordIntegration.findFirst({
          where: eq(schema.discordIntegration.organizationId, organizationId),
        });

        if (!discordIntegration) {
          console.log("No Discord integration found, skipping Discord messages");
          return { sent: 0, failed: discordTargets.length };
        }

        const botToken = discordIntegration.botAccessToken;
        let sent = 0;
        let failed = 0;

        for (const target of discordTargets) {
          const viewUpdatesLink = `${this.env.WEB_APP_URL}/${initData.organizationSlug}`;
          let allSent = true;
          const errors: string[] = [];

          for (const s of generatedSummaries) {
            const periodLine = `📅 Period: ${dayjs(s.effectiveFrom).format("MMM D")} - ${dayjs(s.effectiveTo).format("MMM D, YYYY")}`;

            let header = `Summary for ${initData.organizationName}`;
            const sections: string[] = [];

            if (s.type === "organization_status_updates") {
              header = `Organization status updates — ${initData.organizationName}`;
              if (s.content.generalSummary)
                sections.push(`🌟 Team Overview\n${s.content.generalSummary}`);
              if (Array.isArray(s.content.userSummaries) && s.content.userSummaries.length > 0) {
                sections.push(
                  [
                    `👥 Individual Updates`,
                    ...s.content.userSummaries.map((u: any) => `• ${u.content}`),
                  ].join("\n"),
                );
              }
            } else if (s.type === "team_status_updates") {
              header = `Team status updates — ${initData.organizationName}`;
              if (s.content.generalSummary)
                sections.push(`🌟 Team Overview\n${s.content.generalSummary}`);
              if (Array.isArray(s.content.userSummaries) && s.content.userSummaries.length > 0) {
                sections.push(
                  [
                    `👥 Individual Updates`,
                    ...s.content.userSummaries.map((u: any) => `• ${u.content}`),
                  ].join("\n"),
                );
              }
            } else if (s.type === "user_status_updates") {
              header = `User status summary — ${initData.organizationName}`;
              if (s.content.generalSummary)
                sections.push(`🌟 Overview\n${s.content.generalSummary}`);
              if (Array.isArray(s.content.items) && s.content.items.length > 0) {
                sections.push(
                  [`✅ Highlights`, ...s.content.items.map((i: any) => `• ${i.content}`)].join(
                    "\n",
                  ),
                );
              }
            } else if (s.type === "github_activity") {
              header = `GitHub activity — ${initData.organizationName}`;
              if (s.content.generalSummary)
                sections.push(`🌟 Overview\n${s.content.generalSummary}`);
              if (Array.isArray(s.content.repoSummaries) && s.content.repoSummaries.length > 0) {
                sections.push(
                  [
                    `📦 Repository Highlights`,
                    ...s.content.repoSummaries.map((r: any) => `• ${r.content}`),
                  ].join("\n"),
                );
              }
            } else if (s.type === "slack_activity") {
              header = `Slack activity — ${initData.organizationName}`;
              if (s.content.generalSummary)
                sections.push(`🌟 Overview\n${s.content.generalSummary}`);
              if (
                Array.isArray(s.content.channelSummaries) &&
                s.content.channelSummaries.length > 0
              ) {
                sections.push(
                  [
                    `#️⃣ Channel Highlights`,
                    ...s.content.channelSummaries.map((c: any) => `• ${c.content}`),
                  ].join("\n"),
                );
              }
            } else if (s.type === "discord_activity") {
              header = `Discord activity — ${initData.organizationName}`;
              if (s.content.generalSummary)
                sections.push(`🌟 Overview\n${s.content.generalSummary}`);
              if (
                Array.isArray(s.content.channelSummaries) &&
                s.content.channelSummaries.length > 0
              ) {
                sections.push(
                  [
                    `#️⃣ Channel Highlights`,
                    ...s.content.channelSummaries.map((c: any) => `• ${c.content}`),
                  ].join("\n"),
                );
              }
            }

            const discordMessage = [
              header,
              "",
              ...sections,
              "",
              periodLine,
              "",
              `View details: ${viewUpdatesLink}`,
            ].join("\n");

            try {
              const resp = await fetch(
                `https://discord.com/api/v10/channels/${target.target}/messages`,
                {
                  method: "POST",
                  headers: {
                    "Content-Type": "application/json",
                    Authorization: `Bot ${botToken}`,
                  },
                  body: JSON.stringify({
                    content: discordMessage,
                    allowed_mentions: { parse: [] },
                  }),
                },
              );
              if (!resp.ok) {
                const text = await resp.text();
                throw new Error(text || `HTTP ${resp.status}`);
              }
            } catch (error) {
              allSent = false;
              const errorMessage = error instanceof Error ? error.message : String(error);
              errors.push(errorMessage);
              console.error(
                `❌ Failed to send ${s.type} Discord summary to ${target.displayName}:`,
                error,
              );
            }
          }

          if (allSent) {
            await db
              .update(schema.scheduleRunTask)
              .set({
                status: "completed",
                results: {
                  ...target,
                  success: true,
                  sentAt: new Date().toISOString(),
                },
                updatedAt: new Date(),
              })
              .where(
                and(
                  eq(schema.scheduleRunTask.scheduleRunId, scheduleRunId),
                  eq(schema.scheduleRunTask.results, target as unknown as Record<string, unknown>),
                ),
              );
            sent++;
            console.log(`✅ Sent all Discord summaries to ${target.displayName}`);
          } else {
            await db
              .update(schema.scheduleRunTask)
              .set({
                status: "failed",
                results: {
                  ...target,
                  success: false,
                  error: errors.join(" | "),
                  failedAt: new Date().toISOString(),
                },
                attempts: 1,
                updatedAt: new Date(),
              })
              .where(
                and(
                  eq(schema.scheduleRunTask.scheduleRunId, scheduleRunId),
                  eq(schema.scheduleRunTask.results, target as unknown as Record<string, unknown>),
                ),
              );
            failed++;
          }
        }

        return { sent, failed };
      },
    );

    // Step 7: Send emails
    const emailResults = await step.do(
      "send-emails",
      {
        retries: { limit: 3, delay: 10, backoff: "exponential" },
      },
      async () => {
        const emailTargets = deliveryTargets.filter((t) => t.type === "email");
        if (emailTargets.length === 0) return { sent: 0, failed: 0 };

        const resend = new Resend(this.env.RESEND_API_KEY);
        let sent = 0;
        let failed = 0;

        for (const target of emailTargets) {
          // Get recipient name from target display name
          const recipientName = target.displayName.includes("@")
            ? (target.displayName.split("@")[0] ?? "Team Member")
            : target.displayName;

          let allSent = true;
          const errors: string[] = [];

          for (const s of generatedSummaries) {
            try {
              const viewUpdatesLink = `${this.env.WEB_APP_URL}/${initData.organizationSlug}`;
              // Choose email template by type
              if (s.type === "organization_status_updates") {
                await resend.emails.send({
                  from: "AsyncStatus <updates@asyncstatus.com>",
                  to: target.target,
                  subject: `${initData.organizationName} Status updates`,
                  react: StatusUpdatesSummaryEmail({
                    preview: `Your team status summary for ${initData.organizationName}`,
                    recipientName,
                    organizationName: initData.organizationName,
                    generalSummary: s.content.generalSummary ?? undefined,
                    userSummaries: s.content.userSummaries ?? [],
                    effectiveFrom: s.effectiveFrom,
                    effectiveTo: s.effectiveTo,
                    viewUpdatesLink,
                  }),
                });
              } else if (s.type === "team_status_updates") {
                await resend.emails.send({
                  from: "AsyncStatus <updates@asyncstatus.com>",
                  to: target.target,
                  subject: `${initData.organizationName} Team status updates`,
                  react: TeamStatusUpdatesSummaryEmail({
                    preview: `Your team status summary for ${initData.organizationName}`,
                    recipientName,
                    organizationName: initData.organizationName,
                    generalSummary: s.content.generalSummary ?? undefined,
                    userSummaries: s.content.userSummaries ?? [],
                    effectiveFrom: s.effectiveFrom,
                    effectiveTo: s.effectiveTo,
                    viewUpdatesLink,
                  }),
                });
              } else if (s.type === "user_status_updates") {
                await resend.emails.send({
                  from: "AsyncStatus <updates@asyncstatus.com>",
                  to: target.target,
                  subject: `${initData.organizationName} User status summary`,
                  react: UserStatusUpdatesSummaryEmail({
                    preview: `Your status summary for ${initData.organizationName}`,
                    recipientName,
                    organizationName: initData.organizationName,
                    generalSummary: s.content.generalSummary ?? undefined,
                    items: s.content.items ?? [],
                    effectiveFrom: s.effectiveFrom,
                    effectiveTo: s.effectiveTo,
                    viewUpdatesLink,
                  }),
                });
              } else if (s.type === "github_activity") {
                await resend.emails.send({
                  from: "AsyncStatus <updates@asyncstatus.com>",
                  to: target.target,
                  subject: `${initData.organizationName} GitHub activity`,
                  react: GithubActivitySummaryEmail({
                    preview: `GitHub activity summary for ${initData.organizationName}`,
                    recipientName,
                    organizationName: initData.organizationName,
                    generalSummary: s.content.generalSummary ?? undefined,
                    repoSummaries: s.content.repoSummaries ?? [],
                    effectiveFrom: s.effectiveFrom,
                    effectiveTo: s.effectiveTo,
                    viewUpdatesLink,
                  }),
                });
              } else if (s.type === "slack_activity") {
                await resend.emails.send({
                  from: "AsyncStatus <updates@asyncstatus.com>",
                  to: target.target,
                  subject: `${initData.organizationName} Slack activity`,
                  react: SlackActivitySummaryEmail({
                    preview: `Slack activity summary for ${initData.organizationName}`,
                    recipientName,
                    organizationName: initData.organizationName,
                    generalSummary: s.content.generalSummary ?? undefined,
                    channelSummaries: s.content.channelSummaries ?? [],
                    effectiveFrom: s.effectiveFrom,
                    effectiveTo: s.effectiveTo,
                    viewUpdatesLink,
                  }),
                });
              } else if (s.type === "discord_activity") {
                await resend.emails.send({
                  from: "AsyncStatus <updates@asyncstatus.com>",
                  to: target.target,
                  subject: `${initData.organizationName} Discord activity`,
                  react: DiscordActivitySummaryEmail({
                    preview: `Discord activity summary for ${initData.organizationName}`,
                    recipientName,
                    organizationName: initData.organizationName,
                    generalSummary: s.content.generalSummary ?? undefined,
                    channelSummaries: s.content.channelSummaries ?? [],
                    effectiveFrom: s.effectiveFrom,
                    effectiveTo: s.effectiveTo,
                    viewUpdatesLink,
                  }),
                });
              }
            } catch (error) {
              allSent = false;
              const errorMessage = error instanceof Error ? error.message : String(error);
              errors.push(errorMessage);
              console.error(
                `❌ Failed to send ${s.type} email summary to ${target.displayName}:`,
                error,
              );
            }
          }

          if (allSent) {
            await db
              .update(schema.scheduleRunTask)
              .set({
                status: "completed",
                results: {
                  ...target,
                  success: true,
                  sentAt: new Date().toISOString(),
                },
                updatedAt: new Date(),
              })
              .where(
                and(
                  eq(schema.scheduleRunTask.scheduleRunId, scheduleRunId),
                  eq(schema.scheduleRunTask.results, target as unknown as Record<string, unknown>),
                ),
              );
            sent++;
            console.log(`✅ Sent all email summaries to ${target.displayName}`);
          } else {
            await db
              .update(schema.scheduleRunTask)
              .set({
                status: "failed",
                results: {
                  ...target,
                  success: false,
                  error: errors.join(" | "),
                  failedAt: new Date().toISOString(),
                },
                attempts: 1,
                updatedAt: new Date(),
              })
              .where(
                and(
                  eq(schema.scheduleRunTask.scheduleRunId, scheduleRunId),
                  eq(schema.scheduleRunTask.results, target as unknown as Record<string, unknown>),
                ),
              );
            failed++;
          }
        }

        return { sent, failed };
      },
    );

    // Step 8: Finalize execution and schedule next run
    await step.do("finalize-execution", async () => {
      const totalSent = slackResults.sent + discordResults.sent + emailResults.sent;
      const totalFailed = slackResults.failed + discordResults.failed + emailResults.failed;
      const totalTargets = deliveryTargets.length;

      // Determine final status
      let finalStatus: "completed" | "partial" | "failed";
      if (totalFailed === 0) {
        finalStatus = "completed";
      } else if (totalSent > 0) {
        finalStatus = "partial";
      } else {
        finalStatus = "failed";
      }

      // Update current schedule run
      await db
        .update(schema.scheduleRun)
        .set({
          status: finalStatus,
          executionCount: initData.scheduleRunExecutionCount + 1,
          executionMetadata: {
            totalTargets,
            slackSent: slackResults.sent,
            slackFailed: slackResults.failed,
            discordSent: discordResults.sent,
            discordFailed: discordResults.failed,
            emailSent: emailResults.sent,
            emailFailed: emailResults.failed,
            summaryGenerated:
              !!primarySummary.generalSummary || primarySummary.userSummaries.length > 0,
            userSummariesCount: primarySummary.userSummaries.length,
            completedAt: new Date().toISOString(),
          },
          lastExecutionError: totalFailed > 0 ? `${totalFailed} deliveries failed` : null,
          updatedAt: new Date(),
        })
        .where(eq(schema.scheduleRun.id, scheduleRunId));

      // Schedule next execution if schedule is still active
      if (initData.scheduleIsActive) {
        // Recreate the schedule object for next execution calculation
        const scheduleForNextExecution = {
          id: initData.scheduleId,
          config: initData.scheduleConfig,
          name: initData.scheduleName,
          isActive: initData.scheduleIsActive,
        };

        const nextExecutionTime = calculateNextScheduleExecution(scheduleForNextExecution as any);

        if (nextExecutionTime) {
          await db.insert(schema.scheduleRun).values({
            id: generateId(),
            scheduleId: initData.scheduleId,
            createdByMemberId: initData.scheduleRunCreatedByMemberId,
            status: "pending",
            nextExecutionAt: nextExecutionTime,
            executionCount: 0,
            createdAt: new Date(),
            updatedAt: new Date(),
          });

          console.log(`✅ Scheduled next execution for ${nextExecutionTime.toISOString()}`);
        }
      }

      console.log(
        `🎉 Send summaries completed: ${totalSent}/${totalTargets} sent (${totalFailed} failed)`,
      );
    });
  }
}<|MERGE_RESOLUTION|>--- conflicted
+++ resolved
@@ -3,6 +3,7 @@
 import { DiscordActivitySummaryEmail } from "@asyncstatus/email/organization/discord-activity-summary-email";
 import { GithubActivitySummaryEmail } from "@asyncstatus/email/organization/github-activity-summary-email";
 import { GitlabActivitySummaryEmail } from "@asyncstatus/email/organization/gitlab-activity-summary-email";
+import { LinearActivitySummaryEmail } from "@asyncstatus/email/organization/linear-activity-summary-email";
 import { SlackActivitySummaryEmail } from "@asyncstatus/email/organization/slack-activity-summary-email";
 import { StatusUpdatesSummaryEmail } from "@asyncstatus/email/organization/status-updates-summary-email";
 import { TeamStatusUpdatesSummaryEmail } from "@asyncstatus/email/organization/team-status-updates-summary-email";
@@ -21,11 +22,8 @@
 import { isTuple } from "../../lib/is-tuple";
 import { summarizeDiscordActivity } from "../summarization/summarize-discord-activity/summarize-discord-activity";
 import { summarizeGithubActivity } from "../summarization/summarize-github-activity/summarize-github-activity";
-<<<<<<< HEAD
 import { summarizeGitlabActivity } from "../summarization/summarize-gitlab-activity/summarize-gitlab-activity";
-=======
 import { summarizeLinearActivity } from "../summarization/summarize-linear-activity/summarize-linear-activity";
->>>>>>> b522ed26
 import { summarizeOrganizationStatusUpdates } from "../summarization/summarize-organization-status-updates/summarize-organization-status-updates";
 import { summarizeSlackActivity } from "../summarization/summarize-slack-activity/summarize-slack-activity";
 import { summarizeTeamStatusUpdates } from "../summarization/summarize-team-status-updates/summarize-team-status-updates";
@@ -1220,6 +1218,39 @@
                     viewUpdatesLink,
                   }),
                 });
+              } else if (s.type === "gitlab_activity") {
+                await resend.emails.send({
+                  from: "AsyncStatus <updates@asyncstatus.com>",
+                  to: target.target,
+                  subject: `${initData.organizationName} GitLab activity`,
+                  react: GitlabActivitySummaryEmail({
+                    preview: `GitLab activity summary for ${initData.organizationName}`,
+                    recipientName,
+                    organizationName: initData.organizationName,
+                    generalSummary: s.content.generalSummary ?? undefined,
+                    projectSummaries: s.content.projectSummaries ?? [],
+                    effectiveFrom: s.effectiveFrom,
+                    effectiveTo: s.effectiveTo,
+                    viewUpdatesLink,
+                  }),
+                });
+              } else if (s.type === "linear_activity") {
+                await resend.emails.send({
+                  from: "AsyncStatus <updates@asyncstatus.com>",
+                  to: target.target,
+                  subject: `${initData.organizationName} Linear activity`,
+                  react: LinearActivitySummaryEmail({
+                    preview: `Linear activity summary for ${initData.organizationName}`,
+                    recipientName,
+                    organizationName: initData.organizationName,
+                    generalSummary: s.content.generalSummary ?? undefined,
+                    teamSummaries: s.content.teamSummaries ?? [],
+                    projectSummaries: s.content.projectSummaries ?? [],
+                    effectiveFrom: s.effectiveFrom,
+                    effectiveTo: s.effectiveTo,
+                    viewUpdatesLink,
+                  }),
+                });
               } else if (s.type === "slack_activity") {
                 await resend.emails.send({
                   from: "AsyncStatus <updates@asyncstatus.com>",
