import {
  TYPED_HANDLERS_ERROR_STATUS_CODES_BY_KEY,
  TypedHandlersError,
} from "@asyncstatus/typed-handlers";
import { typedHandlersHonoServer } from "@asyncstatus/typed-handlers/hono";
import { verifyAsync } from "@noble/ed25519";
import { createWebMiddleware as createGithubWebhooksMiddleware } from "@octokit/webhooks";
import type { SlackEvent } from "@slack/web-api";
import { Hono } from "hono";
import { cors } from "hono/cors";
import type { ContentfulStatusCode } from "hono/utils/http-status";
import {
  AsyncStatusApiError,
  type AsyncStatusApiJsonError,
  AsyncStatusUnexpectedApiError,
} from "./errors";
import { createContext, type HonoEnv } from "./lib/env";
import { verifySlackRequest } from "./lib/slack";
import { handleStripeWebhook } from "./lib/stripe-webhook";
import { queue } from "./queue/queue";
import { scheduled } from "./scheduled";
import {
  confirmAdditionalGenerationsPaymentHandler,
  purchaseAdditionalGenerationsHandler,
} from "./typed-handlers/ai-usage-handlers";
import {
  addCliStatusUpdateItemHandler,
  editCliStatusUpdateHandler,
  getCliStatusUpdateByDateHandler,
  listRecentStatusUpdatesHandler,
  showCurrentStatusUpdateHandler,
  undoLastCliStatusUpdateItemHandler,
} from "./typed-handlers/cli-handlers";
import {
  getDiscordGatewayStatusHandler,
  startDiscordGatewayHandler,
  stopDiscordGatewayHandler,
} from "./typed-handlers/discord-gateway-handlers";
import {
  deleteDiscordIntegrationHandler,
  discordAddIntegrationCallbackHandler,
  discordIntegrationCallbackHandler,
  fetchDiscordMessagesHandler,
  getDiscordIntegrationHandler,
  listDiscordChannelsHandler,
  listDiscordServersHandler,
  listDiscordUsersHandler,
} from "./typed-handlers/discord-integration-handlers";
import { getFileHandler } from "./typed-handlers/file-handlers";
import {
  deleteGithubIntegrationHandler,
  getGithubIntegrationHandler,
  githubIntegrationCallbackHandler,
  listGithubRepositoriesHandler,
  listGithubUsersHandler,
  resyncGithubIntegrationHandler,
} from "./typed-handlers/github-integration-handlers";
import {
  acceptInvitationHandler,
  cancelInvitationHandler,
  getInvitationHandler,
  listUserInvitationsHandler,
  rejectInvitationHandler,
} from "./typed-handlers/invitation-handlers";
import {
  deleteLinearIntegrationHandler,
  getLinearIntegrationHandler,
  linearIntegrationCallbackHandler,
  listLinearIssuesHandler,
  listLinearProjectsHandler,
  listLinearTeamsHandler,
  listLinearUsersHandler,
  resyncLinearIntegrationHandler,
} from "./typed-handlers/linear-integration-handlers";
import {
  getMemberHandler,
  inviteMemberHandler,
  listMembersHandler,
  updateMemberHandler,
} from "./typed-handlers/member-handlers";
import {
  createOnboardingRecommendedAutomationsHandler,
  updateUserOnboardingHandler,
} from "./typed-handlers/onboarding-handlers";
import {
  createOrganizationHandler,
  getOrganizationHandler,
  getOrganizationUserHandler,
  listMemberOrganizationsHandler,
  setActiveOrganizationHandler,
  updateOrganizationHandler,
} from "./typed-handlers/organization-handlers";
import { getPublicStatusUpdateHandler } from "./typed-handlers/public-status-update-handlers";
import {
  createScheduleHandler,
  deleteScheduleHandler,
  generateScheduleHandler,
  getScheduleHandler,
  listSchedulesHandler,
  runScheduleHandler,
  updateScheduleHandler,
} from "./typed-handlers/schedule-handlers";
import {
  deleteGitlabIntegrationHandler,
  getGitlabIntegrationHandler,
  gitlabIntegrationCallbackHandler,
  listGitlabProjectsHandler,
  listGitlabUsersHandler,
  resyncGitlabIntegrationHandler,
} from "./typed-handlers/gitlab-integration-handlers";
import {
  deleteSlackIntegrationHandler,
  getSlackIntegrationHandler,
  listSlackChannelsHandler,
  listSlackUsersHandler,
  slackAddIntegrationCallbackHandler,
  slackIntegrationCallbackHandler,
} from "./typed-handlers/slack-integration-handlers";
import {
  createStatusUpdateHandler,
  deleteStatusUpdateHandler,
  generateStatusUpdateHandler,
  getMemberStatusUpdateHandler,
  getStatusUpdateHandler,
  listStatusUpdatesByDateHandler,
  listStatusUpdatesByMemberHandler,
  listStatusUpdatesByTeamHandler,
  listStatusUpdatesHandler,
  shareStatusUpdateHandler,
  updateStatusUpdateHandler,
} from "./typed-handlers/status-update-handlers";
import {
  cancelStripeSubscriptionHandler,
  createPortalSessionHandler,
  generateStripeCheckoutHandler,
  getSubscriptionHandler,
  reactivateStripeSubscriptionHandler,
  stripeSuccessHandler,
  syncSubscriptionHandler,
} from "./typed-handlers/stripe-handlers";
import {
  addTeamMemberHandler,
  createTeamHandler,
  deleteTeamHandler,
  deleteTeamMemberHandler,
  getTeamHandler,
  getTeamMembersHandler,
  listTeamsHandler,
  updateTeamHandler,
} from "./typed-handlers/team-handlers";
import { joinWaitlistHandler } from "./typed-handlers/waitlist-handlers";

const authRouter = new Hono<HonoEnv>()
  .get("/session", (c) => {
    const session = c.get("session");

    if (!session) {
      throw new TypedHandlersError({
        code: "UNAUTHORIZED",
        message: "Unauthorized",
      });
    }

    return c.json(session);
  })
  .on(["POST", "GET"], "*", (c) => {
    return c.get("auth").handler(c.req.raw);
  });

const githubWebhooksRouter = new Hono<HonoEnv>().on(["POST"], "*", (c) => {
  const githubWebhooks = c.get("githubWebhooks");

  githubWebhooks.onAny(async (event) => {
    const queue = c.env.GITHUB_WEBHOOK_EVENTS_QUEUE;
    await queue.send(event, { contentType: "json" });
  });

  return createGithubWebhooksMiddleware(githubWebhooks, { path: "/integrations/github/webhooks" })(
    c.req.raw,
  );
});

const gitlabWebhooksRouter = new Hono<HonoEnv>().on(["POST"], "*", async (c) => {
  const rawBody = await c.req.raw.text();
  const gitlabToken = c.req.header("X-Gitlab-Token");
  const gitlabEvent = c.req.header("X-Gitlab-Event");
  
  // Verify webhook token (GitLab uses simple token verification)
  if (!gitlabToken || gitlabToken !== c.env.GITLAB_WEBHOOK_SECRET) {
    return c.json({ error: "Invalid webhook token" }, 401);
  }
  
  if (!gitlabEvent) {
    return c.json({ error: "Missing GitLab event header" }, 400);
  }
  
  let body: Record<string, unknown>;
  try {
    body = JSON.parse(rawBody);
  } catch {
    return c.json({ error: "Invalid JSON payload" }, 400);
  }
  
  // Add event type to payload
  const eventPayload = {
    ...body,
    gitlab_event: gitlabEvent,
  };
  
  const queue = c.env.GITLAB_WEBHOOK_EVENTS_QUEUE;
  await queue.send(eventPayload, { contentType: "json" });
  
  return c.json({ ok: true }, 200);
});

const slackWebhooksRouter = new Hono<HonoEnv>().on(["POST"], "*", async (c) => {
  const rawBody = await c.req.raw.text();
  const isValid = await verifySlackRequest(c.env.SLACK_SIGNING_SECRET, c.req.raw.headers, rawBody);
  if (!isValid) {
    return c.json({ error: "Invalid request" }, 400);
  }
  let body: SlackEvent;
  try {
    body = JSON.parse(rawBody) as SlackEvent;
  } catch {
    return c.json({ error: "Invalid JSON payload" }, 400);
  }
  if ("challenge" in body) {
    return c.json(body, 200);
  }
  const queue = c.env.SLACK_WEBHOOK_EVENTS_QUEUE;
  await queue.send(body, { contentType: "json" });
  return c.json({ ok: true }, 200);
});

const discordWebhooksRouter = new Hono<HonoEnv>().on(["POST"], "*", async (c) => {
  const rawBody = await c.req.raw.text();
  const signature = c.req.header("X-Signature-Ed25519");
  const timestamp = c.req.header("X-Signature-Timestamp");

  if (!signature || !timestamp) {
    return c.json({ error: "Missing signature headers" }, 401);
  }

  try {
    const message = timestamp + rawBody;
    const isValid = await verifyAsync(
      Buffer.from(signature, "hex"),
      Buffer.from(message),
      Buffer.from(c.env.DISCORD_PUBLIC_KEY, "hex"),
    );

    if (!isValid) {
      console.warn("Invalid Discord webhook signature");
      return c.json({ error: "Invalid signature" }, 401);
    }
  } catch (error) {
    console.error("Discord signature verification error:", error);
    return c.json({ error: "Signature verification failed" }, 401);
  }

  let body: Record<string, unknown>;
  try {
    body = JSON.parse(rawBody);
  } catch {
    return c.json({ error: "Invalid JSON payload" }, 400);
  }

  // Handle Discord webhook types
  // Type 0 = PING (verify webhook URL is active)
  if (body.type === 0) {
    return c.body(null, 204); // Return 204 No Content for PING
  }

  // Type 1 = Event (actual webhook event)
  if (body.type === 1 && body.event) {
    const queue = c.env.DISCORD_WEBHOOK_EVENTS_QUEUE;
    await queue.send(body.event, { contentType: "json" });
    return c.body(null, 204); // Return 204 No Content for successful processing
  }

  // Unknown webhook type
  console.error("Unknown Discord webhook type:", body.type);
  return c.json({ error: "Unknown webhook type" }, 400);
});

const linearWebhooksRouter = new Hono<HonoEnv>().on(["POST"], "*", async (c) => {
  const rawBody = await c.req.raw.text();
  const signature = c.req.header("Linear-Signature");

  if (!signature) {
    return c.json({ error: "Missing signature" }, 400);
  }

  // Verify Linear webhook signature
  const { verifyLinearWebhookSignature } = await import("./lib/linear-client");
  const isValid = await verifyLinearWebhookSignature({
    body: rawBody,
    signature,
    secret: c.env.LINEAR_WEBHOOK_SECRET,
  });

  if (!isValid) {
    console.warn("Invalid Linear webhook signature");
    return c.json({ error: "Invalid signature" }, 401);
  }

  let body: any;
  try {
    body = JSON.parse(rawBody);
  } catch {
    return c.json({ error: "Invalid JSON payload" }, 400);
  }

  const queue = c.env.LINEAR_WEBHOOK_EVENTS_QUEUE;
  await queue.send(body, { contentType: "json" });
  return c.json({ ok: true }, 200);
});

const stripeWebhooksRouter = new Hono<HonoEnv>().on(["POST"], "*", async (c) => {
  const body = await c.req.raw.text();
  const signature = c.req.header("Stripe-Signature");

  if (!signature) {
    return c.json({ error: "Missing signature" }, 400);
  }

  const result = await handleStripeWebhook({
    stripe: c.get("stripeClient"),
    db: c.get("db"),
    webhookSecret: c.env.STRIPE_WEBHOOK_SECRET,
    kv: c.env.STRIPE_KV,
    body,
    signature,
    executionCtx: c.executionCtx,
  });

  if (!result.success) {
    console.error("[STRIPE WEBHOOK] Error:", result.error);
    return c.json({ error: result.error }, 400);
  }

  return c.json({ received: true });
});

const app = new Hono<HonoEnv>()
  .use(
    "*",
    cors({
      origin: (origin, c) => {
        if (c.env.NODE_ENV === "development") {
          return origin;
        }
        if (origin.endsWith("asyncstatus.com")) {
          return origin;
        }
        return "https://app.asyncstatus.com";
      },
      allowHeaders: [
        "Content-Type",
        "Authorization",
        "Content-Disposition",
        "Content-Length",
        "ETag",
        "Cache-Control",
      ],
      allowMethods: ["GET", "POST", "PUT", "DELETE", "OPTIONS", "PATCH"],
      maxAge: 600,
      credentials: true,
    }),
  )
  .use(async (c, next) => {
    const context = await createContext(c);
    c.set("db", context.db);
    c.set("resend", context.resend);
    c.set("auth", context.auth);
    c.set("rateLimiter" as any, context.rateLimiter);
    c.set("anthropicClient", context.anthropicClient);
    c.set("openRouterProvider", context.openRouterProvider);
    c.set("voyageClient", context.voyageClient);
    c.set("githubWebhooks", context.githubWebhooks);
    c.set("session" as any, context.session);
    c.set("workflow", context.workflow);
    c.set("slack", context.slack);
    c.set("discord", context.discord);
    c.set("stripeClient", context.stripeClient);
    c.set("stripeConfig", context.stripeConfig);
    c.set("betterAuthUrl", context.betterAuthUrl);
    c.set("github", context.github);
<<<<<<< HEAD
    c.set("gitlab", context.gitlab);
=======
    c.set("linear", context.linear);
>>>>>>> b522ed26
    return next();
  })
  .route("/auth", authRouter)
  .route("/integrations/github/webhooks", githubWebhooksRouter)
  .route("/integrations/gitlab/webhooks", gitlabWebhooksRouter)
  .route("/integrations/slack/webhooks", slackWebhooksRouter)
  .route("/integrations/discord/webhooks", discordWebhooksRouter)
  .route("/integrations/linear/webhooks", linearWebhooksRouter)
  .route("/integrations/stripe/webhooks", stripeWebhooksRouter)
  .onError((err, c) => {
    console.error(err);
    if (err instanceof TypedHandlersError) {
      return c.json(
        { type: err.name, message: err.message, code: err.code, cause: err.cause },
        TYPED_HANDLERS_ERROR_STATUS_CODES_BY_KEY[
          err.code ?? "INTERNAL_SERVER_ERROR"
        ] as ContentfulStatusCode,
      );
    }
    if (err instanceof AsyncStatusUnexpectedApiError) {
      return c.json({ type: err.name, message: err.message }, err.status);
    }
    if (err instanceof AsyncStatusApiError) {
      return c.json({ type: err.name, message: err.message }, err.status);
    }
    const error = {
      type: "ASAPIUnexpectedError",
      message: "An unexpected error occurred. Please try again later.",
    } satisfies AsyncStatusApiJsonError;
    return c.json(error, 500);
  });

const typedHandlersApp = typedHandlersHonoServer(
  app,
  [
    joinWaitlistHandler,
    listUserInvitationsHandler,
    getInvitationHandler,
    cancelInvitationHandler,
    acceptInvitationHandler,
    rejectInvitationHandler,
    updateMemberHandler,
    getMemberHandler,
    listMembersHandler,
    inviteMemberHandler,
    getFileHandler,
    listMemberOrganizationsHandler,
    getOrganizationHandler,
    setActiveOrganizationHandler,
    createOrganizationHandler,
    updateOrganizationHandler,
    listTeamsHandler,
    getTeamHandler,
    getTeamMembersHandler,
    createTeamHandler,
    updateTeamHandler,
    deleteTeamHandler,
    addTeamMemberHandler,
    deleteTeamMemberHandler,
    listSchedulesHandler,
    getScheduleHandler,
    createScheduleHandler,
    updateScheduleHandler,
    deleteScheduleHandler,
    generateScheduleHandler,
    listStatusUpdatesHandler,
    listStatusUpdatesByMemberHandler,
    listStatusUpdatesByDateHandler,
    listStatusUpdatesByTeamHandler,
    getStatusUpdateHandler,
    getMemberStatusUpdateHandler,
    updateStatusUpdateHandler,
    createStatusUpdateHandler,
    deleteStatusUpdateHandler,
    generateStatusUpdateHandler,
    addCliStatusUpdateItemHandler,
    editCliStatusUpdateHandler,
    getCliStatusUpdateByDateHandler,
    undoLastCliStatusUpdateItemHandler,
    showCurrentStatusUpdateHandler,
    listRecentStatusUpdatesHandler,
    getGithubIntegrationHandler,
    githubIntegrationCallbackHandler,
    listGithubRepositoriesHandler,
    listGithubUsersHandler,
    deleteGithubIntegrationHandler,
    resyncGithubIntegrationHandler,
<<<<<<< HEAD
    gitlabIntegrationCallbackHandler,
    getGitlabIntegrationHandler,
    listGitlabProjectsHandler,
    listGitlabUsersHandler,
    deleteGitlabIntegrationHandler,
    resyncGitlabIntegrationHandler,
=======
    linearIntegrationCallbackHandler,
    getLinearIntegrationHandler,
    listLinearTeamsHandler,
    listLinearUsersHandler,
    listLinearIssuesHandler,
    listLinearProjectsHandler,
    deleteLinearIntegrationHandler,
    resyncLinearIntegrationHandler,
>>>>>>> b522ed26
    slackIntegrationCallbackHandler,
    getSlackIntegrationHandler,
    listSlackChannelsHandler,
    listSlackUsersHandler,
    deleteSlackIntegrationHandler,
    discordIntegrationCallbackHandler,
    getDiscordIntegrationHandler,
    listDiscordServersHandler,
    listDiscordChannelsHandler,
    listDiscordUsersHandler,
    deleteDiscordIntegrationHandler,
    fetchDiscordMessagesHandler,
    startDiscordGatewayHandler,
    stopDiscordGatewayHandler,
    getDiscordGatewayStatusHandler,
    generateStripeCheckoutHandler,
    stripeSuccessHandler,
    getSubscriptionHandler,
    syncSubscriptionHandler,
    createPortalSessionHandler,
    cancelStripeSubscriptionHandler,
    reactivateStripeSubscriptionHandler,
    purchaseAdditionalGenerationsHandler,
    confirmAdditionalGenerationsPaymentHandler,
    addCliStatusUpdateItemHandler,
    undoLastCliStatusUpdateItemHandler,
    showCurrentStatusUpdateHandler,
    listRecentStatusUpdatesHandler,
    runScheduleHandler,
    updateUserOnboardingHandler,
    createOnboardingRecommendedAutomationsHandler,
    slackAddIntegrationCallbackHandler,
    discordAddIntegrationCallbackHandler,
    getPublicStatusUpdateHandler,
    shareStatusUpdateHandler,
    getOrganizationUserHandler,
  ],
  {
    getContext: (c) => ({
      db: c.get("db"),
      session: c.get("session"),
      resend: c.get("resend"),
      auth: c.get("auth"),
      rateLimiter: c.get("rateLimiter"),
      anthropicClient: c.get("anthropicClient"),
      openRouterProvider: c.get("openRouterProvider"),
      voyageClient: c.get("voyageClient"),
      githubWebhooks: c.get("githubWebhooks"),
      bucket: { private: c.env.PRIVATE_BUCKET },
      authKv: c.env.AS_PROD_AUTH_KV,
      organization: c.get("organization" as any),
      member: c.get("member" as any),
      discord: c.get("discord"),
      slack: c.get("slack"),
      stripeClient: c.get("stripeClient"),
      stripeConfig: c.get("stripeConfig"),
      webAppUrl: c.env.WEB_APP_URL,
      workflow: c.get("workflow"),
      betterAuthUrl: c.env.BETTER_AUTH_URL,
      github: c.get("github"),
<<<<<<< HEAD
      gitlab: c.get("gitlab"),
=======
      linear: c.get("linear"),
>>>>>>> b522ed26
    }),
  },
);

export default {
  fetch: typedHandlersApp.fetch,
  queue: queue,
  scheduled: scheduled,
};
export type App = typeof app;
export { DiscordGatewayDurableObject } from "./durable-objects/discord-gateway";
export { DeleteDiscordIntegrationWorkflow } from "./workflows/discord/delete-discord-integration";
export { FetchDiscordMessagesWorkflow } from "./workflows/discord/fetch-discord-messages";
export { SyncDiscordWorkflow } from "./workflows/discord/sync-discord";
export { DeleteGithubIntegrationWorkflow } from "./workflows/github/delete-github-integration";
export { SyncGithubWorkflow } from "./workflows/github/sync-github";
<<<<<<< HEAD
export { SyncGitlabWorkflow } from "./workflows/gitlab/sync-gitlab";
export { DeleteGitlabIntegrationWorkflow } from "./workflows/gitlab/delete-gitlab-integration";
=======
export { DeleteLinearIntegrationWorkflow } from "./workflows/linear/delete-linear-integration";
export { SyncLinearWorkflow } from "./workflows/linear/sync-linear";
>>>>>>> b522ed26
export { GenerateStatusUpdatesWorkflow } from "./workflows/schedules/generate-status-updates";
export { PingForUpdatesWorkflow } from "./workflows/schedules/ping-for-updates";
export { SendSummariesWorkflow } from "./workflows/schedules/send-summaries";
export { DeleteSlackIntegrationWorkflow } from "./workflows/slack/delete-slack-integration";
export { SyncSlackWorkflow } from "./workflows/slack/sync-slack";<|MERGE_RESOLUTION|>--- conflicted
+++ resolved
@@ -56,6 +56,14 @@
   resyncGithubIntegrationHandler,
 } from "./typed-handlers/github-integration-handlers";
 import {
+  deleteGitlabIntegrationHandler,
+  getGitlabIntegrationHandler,
+  gitlabIntegrationCallbackHandler,
+  listGitlabProjectsHandler,
+  listGitlabUsersHandler,
+  resyncGitlabIntegrationHandler,
+} from "./typed-handlers/gitlab-integration-handlers";
+import {
   acceptInvitationHandler,
   cancelInvitationHandler,
   getInvitationHandler,
@@ -100,14 +108,6 @@
   runScheduleHandler,
   updateScheduleHandler,
 } from "./typed-handlers/schedule-handlers";
-import {
-  deleteGitlabIntegrationHandler,
-  getGitlabIntegrationHandler,
-  gitlabIntegrationCallbackHandler,
-  listGitlabProjectsHandler,
-  listGitlabUsersHandler,
-  resyncGitlabIntegrationHandler,
-} from "./typed-handlers/gitlab-integration-handlers";
 import {
   deleteSlackIntegrationHandler,
   getSlackIntegrationHandler,
@@ -184,32 +184,32 @@
   const rawBody = await c.req.raw.text();
   const gitlabToken = c.req.header("X-Gitlab-Token");
   const gitlabEvent = c.req.header("X-Gitlab-Event");
-  
+
   // Verify webhook token (GitLab uses simple token verification)
   if (!gitlabToken || gitlabToken !== c.env.GITLAB_WEBHOOK_SECRET) {
     return c.json({ error: "Invalid webhook token" }, 401);
   }
-  
+
   if (!gitlabEvent) {
     return c.json({ error: "Missing GitLab event header" }, 400);
   }
-  
+
   let body: Record<string, unknown>;
   try {
     body = JSON.parse(rawBody);
   } catch {
     return c.json({ error: "Invalid JSON payload" }, 400);
   }
-  
+
   // Add event type to payload
   const eventPayload = {
     ...body,
     gitlab_event: gitlabEvent,
   };
-  
+
   const queue = c.env.GITLAB_WEBHOOK_EVENTS_QUEUE;
   await queue.send(eventPayload, { contentType: "json" });
-  
+
   return c.json({ ok: true }, 200);
 });
 
@@ -387,11 +387,8 @@
     c.set("stripeConfig", context.stripeConfig);
     c.set("betterAuthUrl", context.betterAuthUrl);
     c.set("github", context.github);
-<<<<<<< HEAD
     c.set("gitlab", context.gitlab);
-=======
     c.set("linear", context.linear);
->>>>>>> b522ed26
     return next();
   })
   .route("/auth", authRouter)
@@ -479,14 +476,12 @@
     listGithubUsersHandler,
     deleteGithubIntegrationHandler,
     resyncGithubIntegrationHandler,
-<<<<<<< HEAD
     gitlabIntegrationCallbackHandler,
     getGitlabIntegrationHandler,
     listGitlabProjectsHandler,
     listGitlabUsersHandler,
     deleteGitlabIntegrationHandler,
     resyncGitlabIntegrationHandler,
-=======
     linearIntegrationCallbackHandler,
     getLinearIntegrationHandler,
     listLinearTeamsHandler,
@@ -495,7 +490,6 @@
     listLinearProjectsHandler,
     deleteLinearIntegrationHandler,
     resyncLinearIntegrationHandler,
->>>>>>> b522ed26
     slackIntegrationCallbackHandler,
     getSlackIntegrationHandler,
     listSlackChannelsHandler,
@@ -556,11 +550,8 @@
       workflow: c.get("workflow"),
       betterAuthUrl: c.env.BETTER_AUTH_URL,
       github: c.get("github"),
-<<<<<<< HEAD
       gitlab: c.get("gitlab"),
-=======
       linear: c.get("linear"),
->>>>>>> b522ed26
     }),
   },
 );
@@ -577,13 +568,10 @@
 export { SyncDiscordWorkflow } from "./workflows/discord/sync-discord";
 export { DeleteGithubIntegrationWorkflow } from "./workflows/github/delete-github-integration";
 export { SyncGithubWorkflow } from "./workflows/github/sync-github";
-<<<<<<< HEAD
+export { DeleteGitlabIntegrationWorkflow } from "./workflows/gitlab/delete-gitlab-integration";
 export { SyncGitlabWorkflow } from "./workflows/gitlab/sync-gitlab";
-export { DeleteGitlabIntegrationWorkflow } from "./workflows/gitlab/delete-gitlab-integration";
-=======
 export { DeleteLinearIntegrationWorkflow } from "./workflows/linear/delete-linear-integration";
 export { SyncLinearWorkflow } from "./workflows/linear/sync-linear";
->>>>>>> b522ed26
 export { GenerateStatusUpdatesWorkflow } from "./workflows/schedules/generate-status-updates";
 export { PingForUpdatesWorkflow } from "./workflows/schedules/ping-for-updates";
 export { SendSummariesWorkflow } from "./workflows/schedules/send-summaries";
