--- conflicted
+++ resolved
@@ -12,13 +12,10 @@
 import type { DiscordGatewayDurableObject } from "../durable-objects/discord-gateway";
 import type { DeleteGithubIntegrationWorkflowParams } from "../workflows/github/delete-github-integration";
 import type { SyncGithubWorkflowParams } from "../workflows/github/sync-github";
-<<<<<<< HEAD
 import type { DeleteGitlabIntegrationWorkflowParams } from "../workflows/gitlab/delete-gitlab-integration";
 import type { SyncGitlabWorkflowParams } from "../workflows/gitlab/sync-gitlab";
-=======
 import type { DeleteLinearIntegrationWorkflowParams } from "../workflows/linear/delete-linear-integration";
 import type { SyncLinearWorkflowParams } from "../workflows/linear/sync-linear";
->>>>>>> b522ed26
 import type { GenerateStatusUpdatesWorkflowParams } from "../workflows/schedules/generate-status-updates";
 import type { PingForUpdatesWorkflowParams } from "../workflows/schedules/ping-for-updates";
 import type { SendSummariesWorkflowParams } from "../workflows/schedules/send-summaries";
@@ -178,16 +175,14 @@
     privateKey: string;
     appName: string;
   };
-<<<<<<< HEAD
   gitlab: {
     clientId: string;
     clientSecret: string;
     instanceUrl: string;
-=======
+  };
   linear: {
     clientId: string;
     clientSecret: string;
->>>>>>> b522ed26
     webhookSecret: string;
   };
 };
@@ -249,18 +244,16 @@
       privateKey: c.env.GITHUB_APP_PRIVATE_KEY,
       appName: c.env.GITHUB_APP_NAME,
     },
-<<<<<<< HEAD
     gitlab: {
       clientId: c.env.GITLAB_CLIENT_ID,
       clientSecret: c.env.GITLAB_CLIENT_SECRET,
       instanceUrl: c.env.GITLAB_INSTANCE_URL || "https://gitlab.com",
       webhookSecret: c.env.GITLAB_WEBHOOK_SECRET,
-=======
+    },
     linear: {
       clientId: c.env.LINEAR_CLIENT_ID,
       clientSecret: c.env.LINEAR_CLIENT_SECRET,
       webhookSecret: c.env.LINEAR_WEBHOOK_SECRET,
->>>>>>> b522ed26
     },
     slack: {
       appId: c.env.SLACK_APP_ID,
