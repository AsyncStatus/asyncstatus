--- conflicted
+++ resolved
@@ -27,12 +27,8 @@
     "@asyncstatus/email": "workspace:*",
     "@hono-rate-limiter/cloudflare": "0.2.2",
     "@hono/zod-validator": "0.4.3",
-<<<<<<< HEAD
     "@libsql/client": "0.15.3",
-=======
-    "@libsql/client": "0.15.2",
     "@slack/bolt": "4.2.1",
->>>>>>> ce8b59b7
     "better-auth": "1.2.5",
     "bun": "1.2.9",
     "dayjs": "1.11.13",
