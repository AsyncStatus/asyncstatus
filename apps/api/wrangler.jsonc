--- conflicted
+++ resolved
@@ -76,22 +76,28 @@
         "max_retries": 10
       },
       {
-<<<<<<< HEAD
         "queue": "gitlab-webhook-events",
-=======
+        "max_batch_size": 100,
+        "max_batch_timeout": 2,
+        "retry_delay": 10,
+        "max_retries": 3
+      },
+      {
+        "queue": "gitlab-process-events",
+        "max_batch_size": 10,
+        "max_batch_timeout": 2,
+        "retry_delay": 60,
+        "max_retries": 10
+      },
+      {
         "queue": "linear-webhook-events",
->>>>>>> b522ed26
-        "max_batch_size": 100,
-        "max_batch_timeout": 2,
-        "retry_delay": 10,
-        "max_retries": 3
-      },
-      {
-<<<<<<< HEAD
-        "queue": "gitlab-process-events",
-=======
+        "max_batch_size": 100,
+        "max_batch_timeout": 2,
+        "retry_delay": 10,
+        "max_retries": 3
+      },
+      {
         "queue": "linear-process-events",
->>>>>>> b522ed26
         "max_batch_size": 10,
         "max_batch_timeout": 2,
         "retry_delay": 60,
@@ -124,21 +130,20 @@
         "binding": "DISCORD_PROCESS_EVENTS_QUEUE"
       },
       {
-<<<<<<< HEAD
         "queue": "gitlab-webhook-events",
         "binding": "GITLAB_WEBHOOK_EVENTS_QUEUE"
       },
       {
         "queue": "gitlab-process-events",
         "binding": "GITLAB_PROCESS_EVENTS_QUEUE"
-=======
+      },
+      {
         "queue": "linear-webhook-events",
         "binding": "LINEAR_WEBHOOK_EVENTS_QUEUE"
       },
       {
         "queue": "linear-process-events",
         "binding": "LINEAR_PROCESS_EVENTS_QUEUE"
->>>>>>> b522ed26
       }
     ]
   },
@@ -194,7 +199,6 @@
       "class_name": "FetchDiscordMessagesWorkflow"
     },
     {
-<<<<<<< HEAD
       "name": "sync-gitlab",
       "binding": "SYNC_GITLAB_WORKFLOW",
       "class_name": "SyncGitlabWorkflow"
@@ -203,7 +207,8 @@
       "name": "delete-gitlab-integration",
       "binding": "DELETE_GITLAB_INTEGRATION_WORKFLOW",
       "class_name": "DeleteGitlabIntegrationWorkflow"
-=======
+    },
+    {
       "name": "sync-linear",
       "binding": "SYNC_LINEAR_WORKFLOW",
       "class_name": "SyncLinearWorkflow"
@@ -212,7 +217,6 @@
       "name": "delete-linear-integration",
       "binding": "DELETE_LINEAR_INTEGRATION_WORKFLOW",
       "class_name": "DeleteLinearIntegrationWorkflow"
->>>>>>> b522ed26
     }
   ],
   "kv_namespaces": [
