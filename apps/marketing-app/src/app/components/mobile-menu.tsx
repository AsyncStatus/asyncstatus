"use client";

import { AnimatePresence, motion, type Variants } from "framer-motion";
import Link from "next/link";
import { useState } from "react";

import { WaitlistDialog } from "./waitlist-dialog";

const menuVariants = {
  hidden: {
    opacity: 0,
    y: -10,
  },
  visible: {
    opacity: 1,
    y: 0,
  },
  exit: {
    opacity: 0,
    y: -10,
  },
} satisfies Variants;

const navVariants = {
  hidden: {
    opacity: 0,
  },
  visible: {
    opacity: 1,
    transition: {
      staggerChildren: 0.03,
    },
  },
} satisfies Variants;

const linkVariants = {
  hidden: {
    opacity: 0,
    y: -10,
    transition: {
      type: "spring",
      stiffness: 500,
      damping: 20,
    },
  },
  visible: {
    opacity: 1,
    y: 0,
    transition: {
      type: "spring",
      stiffness: 400,
      damping: 35,
      mass: 0.8,
    },
  },
} satisfies Variants;

export function MobileMenu() {
  const [isOpen, setIsOpen] = useState(false);

  return (
    <div className="z-50 hidden items-center justify-center gap-6 max-sm:flex">
      <button
        className="relative flex h-6 w-6 touch-manipulation flex-col justify-center gap-2"
        aria-label="Toggle menu"
        onClick={() => setIsOpen(!isOpen)}
      >
        <motion.div
          className="bg-foreground absolute h-[2px] w-6 origin-center"
          animate={isOpen ? { rotate: 42, y: 0 } : { rotate: 0, y: -4 }}
          transition={{ stiffness: 450, damping: 25, duration: 0.14 }}
        />
        <motion.div
          className="bg-foreground absolute h-[2px] w-6 origin-center"
          animate={isOpen ? { rotate: -42, y: 0 } : { rotate: 0, y: 4 }}
          transition={{ stiffness: 450, damping: 25, duration: 0.14 }}
        />
      </button>

      <AnimatePresence>
        {isOpen && (
          <motion.div
            variants={menuVariants}
            initial="hidden"
            animate="visible"
            exit="exit"
            transition={{ duration: 0.1 }}
            className="bg-background/95 fixed inset-0 top-14 z-40 p-6 backdrop-blur-sm"
          >
            <motion.nav
              variants={navVariants}
              initial="hidden"
              animate="visible"
              className="flex flex-col text-lg"
            >
              <motion.div variants={linkVariants}>
                <Link
                  href="/#how-it-works"
                  className="block w-full py-6"
                  onClick={() => setIsOpen(false)}
                >
                  How it works
                </Link>
              </motion.div>
              <motion.div variants={linkVariants}>
                <Link
                  href="/#features"
                  className="block w-full py-6"
                  onClick={() => setIsOpen(false)}
                >
                  Features
                </Link>
              </motion.div>
              <motion.div variants={linkVariants}>
<<<<<<< HEAD
                <Link href="#team" className="block w-full py-6" onClick={() => setIsOpen(false)}>
=======
                <Link
                  href="/#team"
                  className="block w-full py-6"
                  onClick={() => setIsOpen(false)}
                >
>>>>>>> d47a11bc
                  Use cases
                </Link>
              </motion.div>
              <motion.div variants={linkVariants}>
<<<<<<< HEAD
                <Link href="/" className="block w-full py-6" onClick={() => setIsOpen(false)}>
=======
                <Link
                  href="/why-to-use-our-app"
                  className="block w-full py-6"
                  onClick={() => setIsOpen(false)}
                >
                  Why AsyncStatus
                </Link>
              </motion.div>
              <motion.div variants={linkVariants}>
                <Link
                  href={process.env.NEXT_PUBLIC_APP_URL ?? ""}
                  className="block w-full py-6"
                  onClick={() => setIsOpen(false)}
                >
>>>>>>> d47a11bc
                  Login
                </Link>
              </motion.div>
              <motion.div variants={linkVariants}>
                <div className="block w-full py-6">
                  <WaitlistDialog buttonSize="lg" className="h-12 w-full text-lg font-normal" />
                </div>
              </motion.div>
            </motion.nav>
          </motion.div>
        )}
      </AnimatePresence>
    </div>
  );
}<|MERGE_RESOLUTION|>--- conflicted
+++ resolved
@@ -61,6 +61,7 @@
   return (
     <div className="z-50 hidden items-center justify-center gap-6 max-sm:flex">
       <button
+        type="button"
         className="relative flex h-6 w-6 touch-manipulation flex-col justify-center gap-2"
         aria-label="Toggle menu"
         onClick={() => setIsOpen(!isOpen)}
@@ -112,28 +113,17 @@
                 </Link>
               </motion.div>
               <motion.div variants={linkVariants}>
-<<<<<<< HEAD
                 <Link href="#team" className="block w-full py-6" onClick={() => setIsOpen(false)}>
-=======
-                <Link
-                  href="/#team"
-                  className="block w-full py-6"
-                  onClick={() => setIsOpen(false)}
-                >
->>>>>>> d47a11bc
                   Use cases
                 </Link>
               </motion.div>
               <motion.div variants={linkVariants}>
-<<<<<<< HEAD
-                <Link href="/" className="block w-full py-6" onClick={() => setIsOpen(false)}>
-=======
                 <Link
-                  href="/why-to-use-our-app"
+                  href="/why-use-our-app"
                   className="block w-full py-6"
                   onClick={() => setIsOpen(false)}
                 >
-                  Why AsyncStatus
+                  Why use AsyncStatus?
                 </Link>
               </motion.div>
               <motion.div variants={linkVariants}>
@@ -142,7 +132,6 @@
                   className="block w-full py-6"
                   onClick={() => setIsOpen(false)}
                 >
->>>>>>> d47a11bc
                   Login
                 </Link>
               </motion.div>
